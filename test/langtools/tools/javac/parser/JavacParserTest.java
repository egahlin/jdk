/*
 * Copyright (c) 2011, 2022, Oracle and/or its affiliates. All rights reserved.
 * DO NOT ALTER OR REMOVE COPYRIGHT NOTICES OR THIS FILE HEADER.
 *
 * This code is free software; you can redistribute it and/or modify it
 * under the terms of the GNU General Public License version 2 only, as
 * published by the Free Software Foundation.
 *
 * This code is distributed in the hope that it will be useful, but WITHOUT
 * ANY WARRANTY; without even the implied warranty of MERCHANTABILITY or
 * FITNESS FOR A PARTICULAR PURPOSE.  See the GNU General Public License
 * version 2 for more details (a copy is included in the LICENSE file that
 * accompanied this code).
 *
 * You should have received a copy of the GNU General Public License version
 * 2 along with this work; if not, write to the Free Software Foundation,
 * Inc., 51 Franklin St, Fifth Floor, Boston, MA 02110-1301 USA.
 *
 * Please contact Oracle, 500 Oracle Parkway, Redwood Shores, CA 94065 USA
 * or visit www.oracle.com if you need additional information or have any
 * questions.
 */

/*
 * @test
 * @bug 7073631 7159445 7156633 8028235 8065753 8205418 8205913 8228451 8237041 8253584 8246774 8256411 8256149 8259050 8266436 8267221 8271928 8275097 8293897 8295401
 * @summary tests error and diagnostics positions
 * @author  Jan Lahoda
 * @modules jdk.compiler/com.sun.tools.javac.api
 *          jdk.compiler/com.sun.tools.javac.main
 *          jdk.compiler/com.sun.tools.javac.tree
 */

import com.sun.source.tree.BinaryTree;
import com.sun.source.tree.BlockTree;
import com.sun.source.tree.ClassTree;
import com.sun.source.tree.CompilationUnitTree;
import com.sun.source.tree.ErroneousTree;
import com.sun.source.tree.ExpressionStatementTree;
import com.sun.source.tree.ExpressionTree;
import com.sun.source.tree.IfTree;
import com.sun.source.tree.LambdaExpressionTree;
import com.sun.source.tree.MethodInvocationTree;
import com.sun.source.tree.MethodTree;
import com.sun.source.tree.ModifiersTree;
import com.sun.source.tree.PrimitiveTypeTree;
import com.sun.source.tree.StatementTree;
import com.sun.source.tree.Tree;
import com.sun.source.tree.Tree.Kind;
import com.sun.source.tree.VariableTree;
import com.sun.source.tree.WhileLoopTree;
import com.sun.source.util.JavacTask;
import com.sun.source.util.SourcePositions;
import com.sun.source.util.TreePath;
import com.sun.source.util.TreeScanner;
import com.sun.source.util.Trees;
import com.sun.tools.javac.api.JavacTaskImpl;
import com.sun.tools.javac.main.Main;
import com.sun.tools.javac.main.Main.Result;
import com.sun.tools.javac.tree.JCTree;
import java.io.IOException;
import java.io.StringWriter;
import java.lang.annotation.ElementType;
import java.lang.annotation.Retention;
import java.lang.annotation.RetentionPolicy;
import java.lang.annotation.Target;
import java.lang.reflect.Method;
import java.net.URI;
import java.util.ArrayList;
import java.util.Arrays;
import java.util.LinkedList;
import java.util.List;
import java.util.regex.Pattern;
import javax.lang.model.element.Modifier;
import javax.lang.model.type.TypeKind;
import javax.tools.Diagnostic;
import javax.tools.DiagnosticCollector;
import javax.tools.DiagnosticListener;
import javax.tools.JavaCompiler;
import javax.tools.JavaFileManager;
import javax.tools.JavaFileObject;
import javax.tools.SimpleJavaFileObject;
import javax.tools.ToolProvider;

import com.sun.source.tree.CaseTree;
import com.sun.source.tree.DefaultCaseLabelTree;
import com.sun.source.tree.ModuleTree;
import com.sun.source.util.TreePathScanner;
import com.sun.tools.javac.api.JavacTaskPool;
<<<<<<< HEAD
import com.sun.tools.javac.api.JavacTaskPool.Worker;
=======
>>>>>>> 6065696e
import java.util.Objects;

public class JavacParserTest extends TestCase {
    static final JavaCompiler tool = ToolProvider.getSystemJavaCompiler();
    static final JavaFileManager fm = tool.getStandardFileManager(null, null, null);
    public static final String SOURCE_VERSION =
        Integer.toString(Runtime.version().feature());

    private JavacParserTest(){}

    public static void main(String... args) throws Exception {
        try (fm) {
            new JavacParserTest().run(args);
        }
    }

    class MyFileObject extends SimpleJavaFileObject {

        private String text;

        public MyFileObject(String text) {
            this("Test", text);
        }

        public MyFileObject(String fileName, String text) {
            super(URI.create("myfo:/" + fileName + ".java"), JavaFileObject.Kind.SOURCE);
            this.text = text;
        }

        @Override
        public CharSequence getCharContent(boolean ignoreEncodingErrors) {
            return text;
        }
    }
    /*
     * converts Windows to Unix style LFs for comparing strings
     */
    String normalize(String in) {
        return in.replace(System.getProperty("line.separator"), "\n");
    }

    CompilationUnitTree getCompilationUnitTree(String code) throws IOException {

        JavacTaskImpl ct = (JavacTaskImpl) tool.getTask(null, fm, null, null,
                null, Arrays.asList(new MyFileObject(code)));
        CompilationUnitTree cut = ct.parse().iterator().next();
        return cut;
    }

    List<String> getErroneousTreeValues(ErroneousTree node) {

        List<String> values = new ArrayList<>();
        if (node.getErrorTrees() != null) {
            for (Tree t : node.getErrorTrees()) {
                values.add(t.toString());
            }
        } else {
            throw new RuntimeException("ERROR: No Erroneous tree "
                    + "has been created.");
        }
        return values;
    }

    @Test
    void testPositionForSuperConstructorCalls() throws IOException {
        assert tool != null;

        String code = "package test; public class Test {public Test() {super();}}";

        JavacTaskImpl ct = (JavacTaskImpl) tool.getTask(null, fm, null, null,
                null, Arrays.asList(new MyFileObject(code)));
        CompilationUnitTree cut = ct.parse().iterator().next();
        SourcePositions pos = Trees.instance(ct).getSourcePositions();

        MethodTree method =
                (MethodTree) ((ClassTree) cut.getTypeDecls().get(0)).getMembers().get(0);
        ExpressionStatementTree es =
                (ExpressionStatementTree) method.getBody().getStatements().get(0);

        final int esStartPos = code.indexOf(es.toString());
        final int esEndPos = esStartPos + es.toString().length();
        assertEquals("testPositionForSuperConstructorCalls",
                esStartPos, pos.getStartPosition(cut, es));
        assertEquals("testPositionForSuperConstructorCalls",
                esEndPos, pos.getEndPosition(cut, es));

        MethodInvocationTree mit = (MethodInvocationTree) es.getExpression();

        final int mitStartPos = code.indexOf(mit.toString());
        final int mitEndPos = mitStartPos + mit.toString().length();
        assertEquals("testPositionForSuperConstructorCalls",
                mitStartPos, pos.getStartPosition(cut, mit));
        assertEquals("testPositionForSuperConstructorCalls",
                mitEndPos, pos.getEndPosition(cut, mit));

        final int methodStartPos = mitStartPos;
        final int methodEndPos = methodStartPos + mit.getMethodSelect().toString().length();
        assertEquals("testPositionForSuperConstructorCalls",
                methodStartPos, pos.getStartPosition(cut, mit.getMethodSelect()));
        assertEquals("testPositionForSuperConstructorCalls",
                methodEndPos, pos.getEndPosition(cut, mit.getMethodSelect()));
    }

    @Test
    void testPositionForEnumModifiers() throws IOException {
        final String theString = "public";
        String code = "package test; " + theString + " enum Test {A;}";

        JavacTaskImpl ct = (JavacTaskImpl) tool.getTask(null, fm, null, null,
                null, Arrays.asList(new MyFileObject(code)));
        CompilationUnitTree cut = ct.parse().iterator().next();
        SourcePositions pos = Trees.instance(ct).getSourcePositions();

        ClassTree clazz = (ClassTree) cut.getTypeDecls().get(0);
        ModifiersTree mt = clazz.getModifiers();
        int spos = code.indexOf(theString);
        int epos = spos + theString.length();
        assertEquals("testPositionForEnumModifiers",
                spos, pos.getStartPosition(cut, mt));
        assertEquals("testPositionForEnumModifiers",
                epos, pos.getEndPosition(cut, mt));
    }

    @Test
    void testNewClassWithEnclosing() throws IOException {

        final String theString = "Test.this.new d()";
        String code = "package test; class Test { " +
                "class d {} private void method() { " +
                "Object o = " + theString + "; } }";

        JavacTaskImpl ct = (JavacTaskImpl) tool.getTask(null, fm, null, null,
                null, Arrays.asList(new MyFileObject(code)));
        CompilationUnitTree cut = ct.parse().iterator().next();
        SourcePositions pos = Trees.instance(ct).getSourcePositions();

        ClassTree clazz = (ClassTree) cut.getTypeDecls().get(0);
        ExpressionTree est =
                ((VariableTree) ((MethodTree) clazz.getMembers().get(1)).getBody().getStatements().get(0)).getInitializer();

        final int spos = code.indexOf(theString);
        final int epos = spos + theString.length();
        assertEquals("testNewClassWithEnclosing",
                spos, pos.getStartPosition(cut, est));
        assertEquals("testNewClassWithEnclosing",
                epos, pos.getEndPosition(cut, est));
    }

    @Test
    void testPreferredPositionForBinaryOp() throws IOException {

        String code = "package test; public class Test {"
                + "private void test() {"
                + "Object o = null; boolean b = o != null && o instanceof String;"
                + "} private Test() {}}";

        CompilationUnitTree cut = getCompilationUnitTree(code);
        ClassTree clazz = (ClassTree) cut.getTypeDecls().get(0);
        MethodTree method = (MethodTree) clazz.getMembers().get(0);
        VariableTree condSt = (VariableTree) method.getBody().getStatements().get(1);
        BinaryTree cond = (BinaryTree) condSt.getInitializer();

        JCTree condJC = (JCTree) cond;
        int condStartPos = code.indexOf("&&");
        assertEquals("testPreferredPositionForBinaryOp",
                condStartPos, condJC.pos);
    }

    @Test
    void testErrorRecoveryForEnhancedForLoop142381() throws IOException {

        String code = "package test; class Test { " +
                "private void method() { " +
                "java.util.Set<String> s = null; for (a : s) {} } }";

        final List<Diagnostic<? extends JavaFileObject>> errors =
                new LinkedList<Diagnostic<? extends JavaFileObject>>();

        JavacTaskImpl ct = (JavacTaskImpl) tool.getTask(null, fm,
                new DiagnosticListener<JavaFileObject>() {
            public void report(Diagnostic<? extends JavaFileObject> diagnostic) {
                errors.add(diagnostic);
            }
        }, null, null, Arrays.asList(new MyFileObject(code)));

        CompilationUnitTree cut = ct.parse().iterator().next();

        ClassTree clazz = (ClassTree) cut.getTypeDecls().get(0);
        StatementTree forStatement =
                ((MethodTree) clazz.getMembers().get(0)).getBody().getStatements().get(1);

        assertEquals("testErrorRecoveryForEnhancedForLoop142381",
                Kind.ENHANCED_FOR_LOOP, forStatement.getKind());
        assertFalse("testErrorRecoveryForEnhancedForLoop142381", errors.isEmpty());
    }

    @Test
    void testPositionAnnotationNoPackage187551() throws IOException {

        String code = "\n@interface Test {}";

        JavacTaskImpl ct = (JavacTaskImpl) tool.getTask(null, fm, null, null,
                null, Arrays.asList(new MyFileObject(code)));

        CompilationUnitTree cut = ct.parse().iterator().next();
        ClassTree clazz = (ClassTree) cut.getTypeDecls().get(0);
        Trees t = Trees.instance(ct);

        assertEquals("testPositionAnnotationNoPackage187551",
                1, t.getSourcePositions().getStartPosition(cut, clazz));
    }

    @Test
    void testPositionMissingStatement() throws IOException {
        String code = "class C { void t() { if (true) } }";
        DiagnosticCollector<JavaFileObject> dc = new DiagnosticCollector<>();

        JavacTaskImpl ct = (JavacTaskImpl) tool.getTask(null, fm, dc, null,
                null, Arrays.asList(new MyFileObject(code)));

        CompilationUnitTree cut = ct.parse().iterator().next();
        Trees trees = Trees.instance(ct);
        SourcePositions positions = trees.getSourcePositions();

        new TreeScanner<Void, Void>() {
            @Override
            public Void visitIf(IfTree it, Void v) {
                StatementTree st = it.getThenStatement();
                int startpos = (int) positions.getStartPosition(cut, st);
                int endpos = (int) positions.getEndPosition(cut, st);
                assertEquals("testPositionMissingStatement.execpos", startpos, endpos);
                assertEquals("testPositionMissingStatement.execkind",
                             Kind.EXPRESSION_STATEMENT,
                             st.getKind());
                Tree err = ((ExpressionStatementTree) st).getExpression();
                startpos = (int) positions.getStartPosition(cut, err);
                endpos = (int) positions.getEndPosition(cut, err);
                assertEquals("testPositionMissingStatement.errpos", startpos, endpos);
                assertEquals("testPositionMissingStatement.errkind",
                             Kind.ERRONEOUS,
                             err.getKind());
                return super.visitIf(it, v);
            }
        }.scan(cut, null);

        assertEquals("testPositionMissingStatement.diags", 1, dc.getDiagnostics().size());
        Diagnostic<? extends JavaFileObject> d = dc.getDiagnostics().get(0);
        int startpos = (int) d.getStartPosition();
        int pos = (int) d.getPosition();
        int endpos = (int) d.getEndPosition();
        assertEquals("testPositionMissingStatement.diagspan", startpos, endpos);
        assertEquals("testPositionMissingStatement.diagpref", startpos, pos);
    }

    @Test
    void testPositionsSane1() throws IOException {
        performPositionsSanityTest("package test; class Test { " +
                "private void method() { " +
                "java.util.List<? extends java.util.List<? extends String>> l; " +
                "} }");
    }

    @Test
    void testPositionsSane2() throws IOException {
        performPositionsSanityTest("package test; class Test { " +
                "private void method() { " +
                "java.util.List<? super java.util.List<? super String>> l; " +
                "} }");
    }

    @Test
    void testPositionsSane3() throws IOException {
        performPositionsSanityTest("package test; class Test { " +
                "private void method() { " +
                "java.util.List<? super java.util.List<?>> l; } }");
    }

    private void performPositionsSanityTest(String code) throws IOException {

        final List<Diagnostic<? extends JavaFileObject>> errors =
                new LinkedList<Diagnostic<? extends JavaFileObject>>();

        JavacTaskImpl ct = (JavacTaskImpl) tool.getTask(null, fm,
                new DiagnosticListener<JavaFileObject>() {

            public void report(Diagnostic<? extends JavaFileObject> diagnostic) {
                errors.add(diagnostic);
            }
        }, null, null, Arrays.asList(new MyFileObject(code)));

        final CompilationUnitTree cut = ct.parse().iterator().next();
        final Trees trees = Trees.instance(ct);

        new TreeScanner<Void, Void>() {

            private long parentStart = 0;
            private long parentEnd = Integer.MAX_VALUE;

            @Override
            public Void scan(Tree node, Void p) {
                if (node == null) {
                    return null;
                }

                long start = trees.getSourcePositions().getStartPosition(cut, node);

                if (start == (-1)) {
                    return null; // synthetic tree
                }
                assertTrue(node.toString() + ":" + start + "/" + parentStart,
                        parentStart <= start);

                long prevParentStart = parentStart;

                parentStart = start;

                long end = trees.getSourcePositions().getEndPosition(cut, node);

                assertTrue(node.toString() + ":" + end + "/" + parentEnd,
                        end <= parentEnd);

                long prevParentEnd = parentEnd;

                parentEnd = end;

                super.scan(node, p);

                parentStart = prevParentStart;
                parentEnd = prevParentEnd;

                return null;
            }

            private void assertTrue(String message, boolean b) {
                if (!b) fail(message);
            }
        }.scan(cut, null);
    }

    @Test
    void testCorrectWildcardPositions1() throws IOException {
        performWildcardPositionsTest("package test; import java.util.List; " +
                "class Test { private void method() { List<? extends List<? extends String>> l; } }",

                Arrays.asList("List<? extends List<? extends String>> l;",
                "List<? extends List<? extends String>>",
                "List",
                "? extends List<? extends String>",
                "List<? extends String>",
                "List",
                "? extends String",
                "String"));
    }

    @Test
    void testCorrectWildcardPositions2() throws IOException {
        performWildcardPositionsTest("package test; import java.util.List; "
                + "class Test { private void method() { List<? super List<? super String>> l; } }",
                Arrays.asList("List<? super List<? super String>> l;",
                "List<? super List<? super String>>",
                "List",
                "? super List<? super String>",
                "List<? super String>",
                "List",
                "? super String",
                "String"));
    }

    @Test
    void testCorrectWildcardPositions3() throws IOException {
        performWildcardPositionsTest("package test; import java.util.List; " +
                "class Test { private void method() { List<? super List<?>> l; } }",

                Arrays.asList("List<? super List<?>> l;",
                "List<? super List<?>>",
                "List",
                "? super List<?>",
                "List<?>",
                "List",
                "?"));
    }

    @Test
    void testCorrectWildcardPositions4() throws IOException {
        performWildcardPositionsTest("package test; import java.util.List; " +
                "class Test { private void method() { " +
                "List<? extends List<? extends List<? extends String>>> l; } }",

                Arrays.asList("List<? extends List<? extends List<? extends String>>> l;",
                "List<? extends List<? extends List<? extends String>>>",
                "List",
                "? extends List<? extends List<? extends String>>",
                "List<? extends List<? extends String>>",
                "List",
                "? extends List<? extends String>",
                "List<? extends String>",
                "List",
                "? extends String",
                "String"));
    }

    @Test
    void testCorrectWildcardPositions5() throws IOException {
        performWildcardPositionsTest("package test; import java.util.List; " +
                "class Test { private void method() { " +
                "List<? extends List<? extends List<? extends String   >>> l; } }",
                Arrays.asList("List<? extends List<? extends List<? extends String   >>> l;",
                "List<? extends List<? extends List<? extends String   >>>",
                "List",
                "? extends List<? extends List<? extends String   >>",
                "List<? extends List<? extends String   >>",
                "List",
                "? extends List<? extends String   >",
                "List<? extends String   >",
                "List",
                "? extends String",
                "String"));
    }

    void performWildcardPositionsTest(final String code,
            List<String> golden) throws IOException {

        final List<Diagnostic<? extends JavaFileObject>> errors =
                new LinkedList<Diagnostic<? extends JavaFileObject>>();

        JavacTaskImpl ct = (JavacTaskImpl) tool.getTask(null, fm,
                new DiagnosticListener<JavaFileObject>() {
                    public void report(Diagnostic<? extends JavaFileObject> diagnostic) {
                        errors.add(diagnostic);
                    }
                }, null, null, Arrays.asList(new MyFileObject(code)));

        final CompilationUnitTree cut = ct.parse().iterator().next();
        final List<String> content = new LinkedList<String>();
        final Trees trees = Trees.instance(ct);

        new TreeScanner<Void, Void>() {
            @Override
            public Void scan(Tree node, Void p) {
                if (node == null) {
                    return null;
                }
                long start = trees.getSourcePositions().getStartPosition(cut, node);

                if (start == (-1)) {
                    return null; // synthetic tree
                }
                long end = trees.getSourcePositions().getEndPosition(cut, node);
                String s = code.substring((int) start, (int) end);
                content.add(s);

                return super.scan(node, p);
            }
        }.scan(((MethodTree) ((ClassTree) cut.getTypeDecls().get(0)).getMembers().get(0)).getBody().getStatements().get(0), null);

        assertEquals("performWildcardPositionsTest",golden.toString(),
                content.toString());
    }

    @Test
    void testStartPositionForMethodWithoutModifiers() throws IOException {

        String code = "package t; class Test { <T> void t() {} }";

        JavacTaskImpl ct = (JavacTaskImpl) tool.getTask(null, fm, null, null,
                null, Arrays.asList(new MyFileObject(code)));
        CompilationUnitTree cut = ct.parse().iterator().next();
        ClassTree clazz = (ClassTree) cut.getTypeDecls().get(0);
        MethodTree mt = (MethodTree) clazz.getMembers().get(0);
        Trees t = Trees.instance(ct);
        int start = (int) t.getSourcePositions().getStartPosition(cut, mt);
        int end = (int) t.getSourcePositions().getEndPosition(cut, mt);

        assertEquals("testStartPositionForMethodWithoutModifiers",
                "<T> void t() {}", code.substring(start, end));
    }

    @Test
    void testVariableInIfThen1() throws IOException {

        String code = "package t; class Test { " +
                "private static void t(String name) { " +
                "if (name != null) String nn = name.trim(); } }";

        DiagnosticCollector<JavaFileObject> coll =
                new DiagnosticCollector<JavaFileObject>();

        JavacTaskImpl ct = (JavacTaskImpl) tool.getTask(null, fm, coll, null,
                null, Arrays.asList(new MyFileObject(code)));

        ct.parse();

        List<String> codes = new LinkedList<String>();

        for (Diagnostic<? extends JavaFileObject> d : coll.getDiagnostics()) {
            codes.add(d.getCode());
        }

        assertEquals("testVariableInIfThen1",
                Arrays.<String>asList("compiler.err.variable.not.allowed"),
                codes);
    }

    @Test
   void testVariableInIfThen2() throws IOException {

        String code = "package t; class Test { " +
                "private static void t(String name) { " +
                "if (name != null) class X {} } }";
        DiagnosticCollector<JavaFileObject> coll =
                new DiagnosticCollector<JavaFileObject>();
        JavacTaskImpl ct = (JavacTaskImpl) tool.getTask(null, fm, coll, null,
                null, Arrays.asList(new MyFileObject(code)));

        ct.parse();

        List<String> codes = new LinkedList<String>();

        for (Diagnostic<? extends JavaFileObject> d : coll.getDiagnostics()) {
            codes.add(d.getCode());
        }

        assertEquals("testVariableInIfThen2",
                Arrays.<String>asList("compiler.err.class.not.allowed"), codes);
    }

    @Test
    void testVariableInIfThen3() throws IOException {

        String code = "package t; class Test { "+
                "private static void t() { " +
                "if (true) abstract class F {} }}";
        DiagnosticCollector<JavaFileObject> coll =
                new DiagnosticCollector<JavaFileObject>();
        JavacTaskImpl ct = (JavacTaskImpl) tool.getTask(null, fm, coll, null,
                null, Arrays.asList(new MyFileObject(code)));

        ct.parse();

        List<String> codes = new LinkedList<String>();

        for (Diagnostic<? extends JavaFileObject> d : coll.getDiagnostics()) {
            codes.add(d.getCode());
        }

        assertEquals("testVariableInIfThen3",
                Arrays.<String>asList("compiler.err.class.not.allowed"), codes);
    }

    @Test
    void testVariableInIfThen4() throws IOException {

        String code = "package t; class Test { "+
                "private static void t(String name) { " +
                "if (name != null) interface X {} } }";
        DiagnosticCollector<JavaFileObject> coll =
                new DiagnosticCollector<JavaFileObject>();
        JavacTaskImpl ct = (JavacTaskImpl) tool.getTask(null, fm, coll, null,
                null, Arrays.asList(new MyFileObject(code)));

        ct.parse();

        List<String> codes = new LinkedList<String>();

        for (Diagnostic<? extends JavaFileObject> d : coll.getDiagnostics()) {
            codes.add(d.getCode());
        }

        assertEquals("testVariableInIfThen4",
                Arrays.<String>asList("compiler.err.class.not.allowed"), codes);
    }

    @Test
    void testVariableInIfThen5() throws IOException {

        String code = "package t; class Test { "+
                "private static void t() { " +
                "if (true) } }";
        DiagnosticCollector<JavaFileObject> coll =
                new DiagnosticCollector<JavaFileObject>();
        JavacTaskImpl ct = (JavacTaskImpl) tool.getTask(null, fm, coll, null,
                null, Arrays.asList(new MyFileObject(code)));

        ct.parse();

        List<String> codes = new LinkedList<String>();

        for (Diagnostic<? extends JavaFileObject> d : coll.getDiagnostics()) {
            codes.add(d.getCode());
        }

        assertEquals("testVariableInIfThen5",
                Arrays.<String>asList("compiler.err.illegal.start.of.stmt"),
                codes);
    }

    // see javac bug #6882235, NB bug #98234:
    @Test
    void testMissingExponent() throws IOException {

        String code = "\nclass Test { { System.err.println(0e); } }";

        JavacTaskImpl ct = (JavacTaskImpl) tool.getTask(null, fm, null, null,
                null, Arrays.asList(new MyFileObject(code)));

        assertNotNull(ct.parse().iterator().next());
    }

    @Test
    void testTryResourcePos() throws IOException {

        final String code = "package t; class Test { " +
                "{ try (java.io.InputStream in = null) { } } }";

        CompilationUnitTree cut = getCompilationUnitTree(code);

        new TreeScanner<Void, Void>() {
            @Override
            public Void visitVariable(VariableTree node, Void p) {
                if ("in".contentEquals(node.getName())) {
                    JCTree.JCVariableDecl var = (JCTree.JCVariableDecl) node;
                    assertEquals("testTryResourcePos", "in = null) { } } }",
                            code.substring(var.pos));
                }
                return super.visitVariable(node, p);
            }
        }.scan(cut, null);
    }

    @Test
    void testVarPos() throws IOException {

        final String code = "package t; class Test { " +
                "{ java.io.InputStream in = null; } }";

        CompilationUnitTree cut = getCompilationUnitTree(code);

        new TreeScanner<Void, Void>() {

            @Override
            public Void visitVariable(VariableTree node, Void p) {
                if ("in".contentEquals(node.getName())) {
                    JCTree.JCVariableDecl var = (JCTree.JCVariableDecl) node;
                    assertEquals("testVarPos","in = null; } }",
                            code.substring(var.pos));
                }
                return super.visitVariable(node, p);
            }
        }.scan(cut, null);
    }

    // expected erroneous tree: int x = y;(ERROR);
    @Test
    void testOperatorMissingError() throws IOException {

        String code = "package test; public class ErrorTest { "
                + "void method() { int x = y  z } }";
        CompilationUnitTree cut = getCompilationUnitTree(code);
        final List<String> values = new ArrayList<>();
        final List<String> expectedValues =
                new ArrayList<>(Arrays.asList("[z]"));

        new TreeScanner<Void, Void>() {
            @Override
            public Void visitErroneous(ErroneousTree node, Void p) {
                values.add(getErroneousTreeValues(node).toString());
                return null;

            }
        }.scan(cut, null);

        assertEquals("testOperatorMissingError: The Erroneous tree "
                + "error values: " + values
                + " do not match expected error values: "
                + expectedValues, values, expectedValues);
    }

    // expected erroneous tree:  String s = (ERROR);
    @Test
    void testMissingParenthesisError() throws IOException {

        String code = "package test; public class ErrorTest { "
                + "void f() {String s = new String; } }";
        CompilationUnitTree cut = getCompilationUnitTree(code);
        final List<String> values = new ArrayList<>();
        final List<String> expectedValues =
                new ArrayList<>(Arrays.asList("[new String()]"));

        new TreeScanner<Void, Void>() {
            @Override
            public Void visitErroneous(ErroneousTree node, Void p) {
                values.add(getErroneousTreeValues(node).toString());
                return null;
            }
        }.scan(cut, null);

        assertEquals("testMissingParenthesisError: The Erroneous tree "
                + "error values: " + values
                + " do not match expected error values: "
                + expectedValues, values, expectedValues);
    }

    // expected erroneous tree: package test; (ERROR)(ERROR)
    @Test
    void testMissingClassError() throws IOException {

        String code = "package Test; clas ErrorTest {  "
                + "void f() {String s = new String(); } }";
        CompilationUnitTree cut = getCompilationUnitTree(code);
        final List<String> values = new ArrayList<>();
        final List<String> expectedValues =
                new ArrayList<>(Arrays.asList("[, clas]", "[]"));

        new TreeScanner<Void, Void>() {
            @Override
            public Void visitErroneous(ErroneousTree node, Void p) {
                values.add(getErroneousTreeValues(node).toString());
                return null;
            }
        }.scan(cut, null);

        assertEquals("testMissingClassError: The Erroneous tree "
                + "error values: " + values
                + " do not match expected error values: "
                + expectedValues, values, expectedValues);
    }

    // expected erroneous tree: void m1(int i) {(ERROR);{(ERROR);}
    @Test
    void testSwitchError() throws IOException {

        String code = "package test; public class ErrorTest { "
                + "int numDays; void m1(int i) { switchh {i} { case 1: "
                + "numDays = 31; break; } } }";
        CompilationUnitTree cut = getCompilationUnitTree(code);
        final List<String> values = new ArrayList<>();
        final List<String> expectedValues =
                new ArrayList<>(Arrays.asList("[switchh]", "[i]"));

        new TreeScanner<Void, Void>() {
            @Override
            public Void visitErroneous(ErroneousTree node, Void p) {
                values.add(getErroneousTreeValues(node).toString());
                return null;
            }
        }.scan(cut, null);

        assertEquals("testSwitchError: The Erroneous tree "
                + "error values: " + values
                + " do not match expected error values: "
                + expectedValues, values, expectedValues);
    }

    // expected erroneous tree: class ErrorTest {(ERROR)
    @Test
    void testMethodError() throws IOException {

        String code = "package Test; class ErrorTest {  "
                + "static final void f) {String s = new String(); } }";
        CompilationUnitTree cut = cut = getCompilationUnitTree(code);

        final List<String> values = new ArrayList<>();
        final List<String> expectedValues =
                new ArrayList<>(Arrays.asList("[\nstatic final void f();]"));

        new TreeScanner<Void, Void>() {
            @Override
            public Void visitErroneous(ErroneousTree node, Void p) {
                values.add(normalize(getErroneousTreeValues(node).toString()));
                return null;
            }
        }.scan(cut, null);

        assertEquals("testMethodError: The Erroneous tree "
                + "error value: " + values
                + " does not match expected error values: "
                + expectedValues, values, expectedValues);
    }

    /*
     * The following tests do not work just yet with nb-javac nor javac,
     * they need further investigation, see CR: 7167356
     */

    void testPositionBrokenSource126732a() throws IOException {
        String[] commands = new String[]{
            "return Runnable()",
            "do { } while (true)",
            "throw UnsupportedOperationException()",
            "assert true",
            "1 + 1",};

        for (String command : commands) {

            String code = "package test;\n"
                    + "public class Test {\n"
                    + "    public static void test() {\n"
                    + "        " + command + " {\n"
                    + "                new Runnable() {\n"
                    + "        };\n"
                    + "    }\n"
                    + "}";
            JavacTaskImpl ct = (JavacTaskImpl) tool.getTask(null, fm, null,
                    null, null, Arrays.asList(new MyFileObject(code)));
            CompilationUnitTree cut = ct.parse().iterator().next();

            ClassTree clazz = (ClassTree) cut.getTypeDecls().get(0);
            MethodTree method = (MethodTree) clazz.getMembers().get(0);
            List<? extends StatementTree> statements =
                    method.getBody().getStatements();

            StatementTree ret = statements.get(0);
            StatementTree block = statements.get(1);

            Trees t = Trees.instance(ct);
            int len = code.indexOf(command + " {") + (command + " ").length();
            assertEquals(command, len,
                    t.getSourcePositions().getEndPosition(cut, ret));
            assertEquals(command, len,
                    t.getSourcePositions().getStartPosition(cut, block));
        }
    }

    void testPositionBrokenSource126732b() throws IOException {
        String[] commands = new String[]{
            "break",
            "break A",
            "continue ",
            "continue A",};

        for (String command : commands) {

            String code = "package test;\n"
                    + "public class Test {\n"
                    + "    public static void test() {\n"
                    + "        while (true) {\n"
                    + "            " + command + " {\n"
                    + "                new Runnable() {\n"
                    + "        };\n"
                    + "        }\n"
                    + "    }\n"
                    + "}";

            JavacTaskImpl ct = (JavacTaskImpl) tool.getTask(null, fm, null,
                    null, null, Arrays.asList(new MyFileObject(code)));
            CompilationUnitTree cut = ct.parse().iterator().next();

            ClassTree clazz = (ClassTree) cut.getTypeDecls().get(0);
            MethodTree method = (MethodTree) clazz.getMembers().get(0);
            List<? extends StatementTree> statements =
                    ((BlockTree) ((WhileLoopTree) method.getBody().getStatements().get(0)).getStatement()).getStatements();

            StatementTree ret = statements.get(0);
            StatementTree block = statements.get(1);

            Trees t = Trees.instance(ct);
            int len = code.indexOf(command + " {") + (command + " ").length();
            assertEquals(command, len,
                    t.getSourcePositions().getEndPosition(cut, ret));
            assertEquals(command, len,
                    t.getSourcePositions().getStartPosition(cut, block));
        }
    }

    void testStartPositionEnumConstantInit() throws IOException {

        String code = "package t; enum Test { AAA; }";

        JavacTaskImpl ct = (JavacTaskImpl) tool.getTask(null, fm, null, null,
                null, Arrays.asList(new MyFileObject(code)));
        CompilationUnitTree cut = ct.parse().iterator().next();
        ClassTree clazz = (ClassTree) cut.getTypeDecls().get(0);
        VariableTree enumAAA = (VariableTree) clazz.getMembers().get(0);
        Trees t = Trees.instance(ct);
        int start = (int) t.getSourcePositions().getStartPosition(cut,
                enumAAA.getInitializer());

        assertEquals("testStartPositionEnumConstantInit", -1, start);
    }

    @Test
    void testVoidLambdaParameter() throws IOException {
        String code = "package t; class Test { " +
                "Runnable r = (void v) -> { };" +
                "}";
        DiagnosticCollector<JavaFileObject> coll =
                new DiagnosticCollector<>();
        JavacTaskImpl ct = (JavacTaskImpl) tool.getTask(null, fm, coll, null,
                null, Arrays.asList(new MyFileObject(code)));

        CompilationUnitTree cut = ct.parse().iterator().next();
        ClassTree clazz = (ClassTree) cut.getTypeDecls().get(0);
        VariableTree field = (VariableTree) clazz.getMembers().get(0);

        assertEquals("actual kind: " + field.getInitializer().getKind(),
                     field.getInitializer().getKind(),
                     Kind.LAMBDA_EXPRESSION);

        LambdaExpressionTree lambda = (LambdaExpressionTree) field.getInitializer();

        assertEquals("actual parameters: " + lambda.getParameters().size(),
                     lambda.getParameters().size(),
                     1);

        Tree paramType = lambda.getParameters().get(0).getType();

        assertEquals("actual parameter type: " + paramType.getKind(),
                     paramType.getKind(),
                     Kind.PRIMITIVE_TYPE);

        TypeKind primitiveTypeKind = ((PrimitiveTypeTree) paramType).getPrimitiveTypeKind();

        assertEquals("actual parameter type: " + primitiveTypeKind,
                     primitiveTypeKind,
                     TypeKind.VOID);
    }

    @Test //JDK-8065753
    void testWrongFirstToken() throws IOException {
        String code = "<";
        String expectedErrors = "Test.java:1:1: compiler.err.expected4: class, interface, enum, record\n" +
                                "1 error\n";
        StringWriter out = new StringWriter();
        JavacTaskImpl ct = (JavacTaskImpl) tool.getTask(out, fm, null,
                Arrays.asList("-XDrawDiagnostics"), null, Arrays.asList(new MyFileObject(code)));

        Result errorCode = ct.doCall();
        assertEquals("the error code is not correct; actual:" + errorCode, Main.Result.ERROR, errorCode);
        String actualErrors = normalize(out.toString());
        assertEquals("the error message is not correct, actual: " + actualErrors, expectedErrors, actualErrors);
    }

    @Test //JDK-8205913
    void testForInit() throws IOException {
        String code = "class T { void t() { for (n : ns) { } } }";
        String expectedErrors = "Test.java:1:27: compiler.err.bad.initializer: for-loop\n";
        StringWriter out = new StringWriter();
        JavacTask ct = (JavacTask) tool.getTask(out, fm, null,
                Arrays.asList("-XDrawDiagnostics"), null, Arrays.asList(new MyFileObject(code)));

        Iterable<? extends CompilationUnitTree> cuts = ct.parse();
        boolean[] foundVar = new boolean[1];

        new TreePathScanner<Void, Void>() {
            @Override public Void visitVariable(VariableTree vt, Void p) {
                assertNotNull(vt.getModifiers());
                assertNotNull(vt.getType());
                assertNotNull(vt.getName());
                assertEquals("name should be <error>", "<error>", vt.getName().toString());
                foundVar[0] = true;
                return super.visitVariable(vt, p);
            }
        }.scan(cuts, null);

        if (!foundVar[0]) {
            fail("haven't found a variable");
        }

        String actualErrors = normalize(out.toString());
        assertEquals("the error message is not correct, actual: " + actualErrors, expectedErrors, actualErrors);
    }

    @Test //JDK-821742
    void testCompDeclVarType() throws IOException {
        String code = "package test; public class Test {"
                + "private void test() {"
                + "var v1 = 10,v2 = 12;"
                + "} private Test() {}}";

        JavacTaskImpl ct = (JavacTaskImpl) tool.getTask(null, fm, null,
                null, null, Arrays.asList(new MyFileObject(code)));
        CompilationUnitTree cut = ct.parse().iterator().next();
        ct.enter();
        ct.analyze();
        ClassTree clazz = (ClassTree) cut.getTypeDecls().get(0);
        MethodTree method = (MethodTree) clazz.getMembers().get(0);
        VariableTree stmt1 = (VariableTree) method.getBody().getStatements().get(0);
        VariableTree stmt2 = (VariableTree) method.getBody().getStatements().get(1);
        Tree v1Type = stmt1.getType();
        Tree v2Type = stmt2.getType();
        assertEquals("Implicit type for v1 is not correct: ", Kind.PRIMITIVE_TYPE, v1Type.getKind());
        assertEquals("Implicit type for v2 is not correct: ", Kind.PRIMITIVE_TYPE, v2Type.getKind());
    }

    @Test
    void testCaseBodyStatements() throws IOException {
        String code = "class C {" +
                      "    void t(int i) {" +
                      "        switch (i) {" +
                      "            case 0 -> i++;" +
                      "            case 1 -> { i++; }" +
                      "            case 2 -> throw new RuntimeException();" +
                      "            case 3 -> if (true) ;" +
                      "            default -> i++;" +
                      "        }" +
                      "        switch (i) {" +
                      "            case 0: i++; break;" +
                      "            case 1: { i++; break;}" +
                      "            case 2: throw new RuntimeException();" +
                      "            case 3: if (true) ; break;" +
                      "            default: i++; break;" +
                      "        }" +
                      "        int j = switch (i) {" +
                      "            case 0 -> i + 1;" +
                      "            case 1 -> { yield i + 1; }" +
                      "            default -> throw new RuntimeException();" +
                      "        };" +
                      "        int k = switch (i) {" +
                      "            case 0: yield i + 1;" +
                      "            case 1: { yield i + 1; }" +
                      "            default: throw new RuntimeException();" +
                      "        };" +
                      "    }" +
                      "}";
        String expectedErrors = "Test.java:1:178: compiler.err.switch.case.unexpected.statement\n";
        StringWriter out = new StringWriter();
        JavacTaskImpl ct = (JavacTaskImpl) tool.getTask(out, fm, null,
                Arrays.asList("-XDrawDiagnostics"),
                null, Arrays.asList(new MyFileObject(code)));

        CompilationUnitTree cut = ct.parse().iterator().next();
        Trees trees = Trees.instance(ct);
        List<String> spans = new ArrayList<>();

        new TreePathScanner<Void, Void>() {
            @Override
            public Void visitCase(CaseTree tree, Void v) {
                if (tree.getBody() != null) {
                    int start = (int) trees.getSourcePositions().getStartPosition(cut, tree.getBody());
                    int end = (int) trees.getSourcePositions().getEndPosition(cut, tree.getBody());
                    spans.add(code.substring(start, end));
                } else {
                    spans.add("<null>");
                }
                return super.visitCase(tree, v);
            }
        }.scan(cut, null);

        List<String> expectedSpans = List.of(
                "i++;", "{ i++; }", "throw new RuntimeException();", "if (true) ;", "i++;",
                "<null>", "<null>", "<null>", "<null>", "<null>",
                "i + 1"/*TODO semicolon?*/, "{ yield i + 1; }", "throw new RuntimeException();",
                "<null>", "<null>", "<null>");
        assertEquals("the error spans are not correct; actual:" + spans, expectedSpans, spans);
        String toString = normalize(cut.toString());
        String expectedToString =
                "\n" +
                "class C {\n" +
                "    \n" +
                "    void t(int i) {\n" +
                "        switch (i) {\n" +
                "        case 0 -> i++;\n" +
                "        case 1 -> {\n" +
                "            i++;\n" +
                "        }\n" +
                "        case 2 -> throw new RuntimeException();\n" +
                "        case 3 -> if (true) ;\n" +
                "        default -> i++;\n" +
                "        }\n" +
                "        switch (i) {\n" +
                "        case 0:\n" +
                "            i++;\n" +
                "            break;\n" +
                "        \n" +
                "        case 1:\n" +
                "            {\n" +
                "                i++;\n" +
                "                break;\n" +
                "            }\n" +
                "        \n" +
                "        case 2:\n" +
                "            throw new RuntimeException();\n" +
                "        \n" +
                "        case 3:\n" +
                "            if (true) ;\n" +
                "            break;\n" +
                "        \n" +
                "        default:\n" +
                "            i++;\n" +
                "            break;\n" +
                "        \n" +
                "        }\n" +
                "        int j = switch (i) {\n" +
                "        case 0 -> yield i + 1;\n" +
                "        case 1 -> {\n" +
                "            yield i + 1;\n" +
                "        }\n" +
                "        default -> throw new RuntimeException();\n" +
                "        };\n" +
                "        int k = switch (i) {\n" +
                "        case 0:\n" +
                "            yield i + 1;\n" +
                "        \n" +
                "        case 1:\n" +
                "            {\n" +
                "                yield i + 1;\n" +
                "            }\n" +
                "        \n" +
                "        default:\n" +
                "            throw new RuntimeException();\n" +
                "        \n" +
                "        };\n" +
                "    }\n" +
                "}";
        System.err.println("toString:");
        System.err.println(toString);
        System.err.println("expectedToString:");
        System.err.println(expectedToString);
        assertEquals("the error spans are not correct; actual:" + toString, expectedToString, toString);
        String actualErrors = normalize(out.toString());
        assertEquals("the error message is not correct, actual: " + actualErrors, expectedErrors, actualErrors);
    }

    @Test
    void testTypeParamsWithoutMethod() throws IOException {
        assert tool != null;

        String code = "package test; class Test { /**javadoc*/ |public <T> |}";
        String[] parts = code.split("\\|");

        code = parts[0] + parts[1] + parts[2];

        JavacTaskImpl ct = (JavacTaskImpl) tool.getTask(null, fm, null, null,
                null, Arrays.asList(new MyFileObject(code)));
        Trees trees = Trees.instance(ct);
        SourcePositions pos = trees.getSourcePositions();
        CompilationUnitTree cut = ct.parse().iterator().next();
        ClassTree clazz = (ClassTree) cut.getTypeDecls().get(0);
        ErroneousTree err = (ErroneousTree) clazz.getMembers().get(0);
        MethodTree method = (MethodTree) err.getErrorTrees().get(0);

        final int methodStart = parts[0].length();
        final int methodEnd = parts[0].length() + parts[1].length();
        assertEquals("testTypeParamsWithoutMethod",
                methodStart, pos.getStartPosition(cut, method));
        assertEquals("testTypeParamsWithoutMethod",
                methodEnd, pos.getEndPosition(cut, method));

        TreePath path2Method = new TreePath(new TreePath(new TreePath(cut), clazz), method);
        String javadoc = trees.getDocComment(path2Method);

        if (!"javadoc".equals(javadoc)) {
            throw new AssertionError("Expected javadoc not found, actual javadoc: " + javadoc);
        }
    }

    @Test
    void testAnalyzeParensWithComma1() throws IOException {
        assert tool != null;

        String code = "package test; class Test { FI fi = |(s, |";
        String[] parts = code.split("\\|", 3);

        code = parts[0] + parts[1] + parts[2];

        JavacTaskImpl ct = (JavacTaskImpl) tool.getTask(null, fm, null, null,
                null, Arrays.asList(new MyFileObject(code)));
        Trees trees = Trees.instance(ct);
        SourcePositions pos = trees.getSourcePositions();
        CompilationUnitTree cut = ct.parse().iterator().next();
        boolean[] found = new boolean[1];

        new TreeScanner<Void, Void>() {
            @Override
            public Void visitLambdaExpression(LambdaExpressionTree tree, Void v) {
                found[0] = true;
                int lambdaStart = parts[0].length();
                int lambdaEnd = parts[0].length() + parts[1].length();
                assertEquals("testAnalyzeParensWithComma1",
                        lambdaStart, pos.getStartPosition(cut, tree));
                assertEquals("testAnalyzeParensWithComma1",
                        lambdaEnd, pos.getEndPosition(cut, tree));
                return null;
            }
        }.scan(cut, null);

        assertTrue("testAnalyzeParensWithComma1", found[0]);
    }

    @Test
    void testAnalyzeParensWithComma2() throws IOException {
        assert tool != null;

        String code = "package test; class Test { FI fi = |(s, o)|";
        String[] parts = code.split("\\|", 3);

        code = parts[0] + parts[1] + parts[2];

        JavacTaskImpl ct = (JavacTaskImpl) tool.getTask(null, fm, null, null,
                null, Arrays.asList(new MyFileObject(code)));
        Trees trees = Trees.instance(ct);
        SourcePositions pos = trees.getSourcePositions();
        CompilationUnitTree cut = ct.parse().iterator().next();
        boolean[] found = new boolean[1];

        new TreeScanner<Void, Void>() {
            @Override
            public Void visitLambdaExpression(LambdaExpressionTree tree, Void v) {
                found[0] = true;
                int lambdaStart = parts[0].length();
                int lambdaEnd = parts[0].length() + parts[1].length();
                assertEquals("testAnalyzeParensWithComma2",
                        lambdaStart, pos.getStartPosition(cut, tree));
                assertEquals("testAnalyzeParensWithComma2",
                        lambdaEnd, pos.getEndPosition(cut, tree));
                return null;
            }
        }.scan(cut, null);

        assertTrue("testAnalyzeParensWithComma2", found[0]);
    }

    @Test
    void testBrokenEnum1() throws IOException {
        assert tool != null;

        String code = "package test; class Test { enum E { A, B, C. D, E, F; } }";
        StringWriter output = new StringWriter();
        JavacTaskImpl ct = (JavacTaskImpl) tool.getTask(output, fm, null, List.of("-XDrawDiagnostics"),
                null, Arrays.asList(new MyFileObject(code)));
        CompilationUnitTree cut = ct.parse().iterator().next();
        List<String> actual = List.of(output.toString().split("\r?\n"));
        List<String> expected = List.of("Test.java:1:44: compiler.err.expected3: ',', '}', ';'");

        assertEquals("The expected and actual errors do not match, actual errors: " + actual,
                     actual,
                     expected);

        String actualAST = cut.toString().replaceAll("\r*\n", "\n");
        String expectedAST = "package test;\n" +
                             "\n" +
                             "class Test {\n" +
                             "    \n" +
                             "    enum E {\n" +
                             "        /*public static final*/ A /* = new E() */ /*enum*/ ,\n" +
                             "        /*public static final*/ B /* = new E() */ /*enum*/ ,\n" +
                             "        /*public static final*/ C /* = new E() */ /*enum*/ ,\n" +
                             "        /*public static final*/ D /* = new E() */ /*enum*/ ,\n" +
                             "        /*public static final*/ E /* = new E() */ /*enum*/ ,\n" +
                             "        /*public static final*/ F /* = new E() */ /*enum*/ ;\n" +
                             "        (ERROR) <error>;\n" +
                             "    }\n" +
                             "}";
        assertEquals("The expected and actual AST do not match, actual AST: " + actualAST,
                     actualAST,
                     expectedAST);
    }

    @Test
    void testBrokenEnum2() throws IOException {
        assert tool != null;

        String code = "package test; class Test { enum E { A, B, C void t() {} } }";
        StringWriter output = new StringWriter();
        JavacTaskImpl ct = (JavacTaskImpl) tool.getTask(output, fm, null, List.of("-XDrawDiagnostics"),
                null, Arrays.asList(new MyFileObject(code)));
        CompilationUnitTree cut = ct.parse().iterator().next();
        List<String> actual = List.of(output.toString().split("\r?\n"));
        List<String> expected = List.of("Test.java:1:44: compiler.err.expected3: ',', '}', ';'");

        assertEquals("The expected and actual errors do not match, actual errors: " + actual,
                     actual,
                     expected);

        String actualAST = cut.toString().replaceAll("\r*\n", "\n");
        String expectedAST = "package test;\n" +
                             "\n" +
                             "class Test {\n" +
                             "    \n" +
                             "    enum E {\n" +
                             "        /*public static final*/ A /* = new E() */ /*enum*/ ,\n" +
                             "        /*public static final*/ B /* = new E() */ /*enum*/ ,\n" +
                             "        /*public static final*/ C /* = new E() */ /*enum*/ ;\n" +
                             "        \n" +
                             "        void t() {\n" +
                             "        }\n" +
                             "    }\n" +
                             "}";
        assertEquals("The expected and actual AST do not match, actual AST: " + actualAST,
                     actualAST,
                     expectedAST);
    }

    @Test
    void testBrokenEnum3() throws IOException {
        assert tool != null;

        String code = "package test; class Test { enum E { , void t() {} } }";
        StringWriter output = new StringWriter();
        JavacTaskImpl ct = (JavacTaskImpl) tool.getTask(output, fm, null, List.of("-XDrawDiagnostics"),
                null, Arrays.asList(new MyFileObject(code)));
        CompilationUnitTree cut = ct.parse().iterator().next();
        List<String> actual = List.of(output.toString().split("\r?\n"));
        List<String> expected = List.of("Test.java:1:38: compiler.err.expected2: '}', ';'");

        assertEquals("The expected and actual errors do not match, actual errors: " + actual,
                     actual,
                     expected);

        String actualAST = cut.toString().replaceAll("\r*\n", "\n");
        String expectedAST = "package test;\n" +
                             "\n" +
                             "class Test {\n" +
                             "    \n" +
                             "    enum E {\n" +
                             ";\n" +
                             "        \n" +
                             "        void t() {\n" +
                             "        }\n" +
                             "    }\n" +
                             "}";
        assertEquals("The expected and actual AST do not match, actual AST: " + actualAST,
                     actualAST,
                     expectedAST);
    }

    @Test
    void testBrokenEnum4() throws IOException {
        assert tool != null;

        String code = "package test; class Test { enum E { A, B, C, void t() {} } }";
        StringWriter output = new StringWriter();
        JavacTaskImpl ct = (JavacTaskImpl) tool.getTask(output, fm, null, List.of("-XDrawDiagnostics"),
                null, Arrays.asList(new MyFileObject(code)));
        CompilationUnitTree cut = ct.parse().iterator().next();
        List<String> actual = List.of(output.toString().split("\r?\n"));
        List<String> expected = List.of("Test.java:1:46: compiler.err.enum.constant.expected");

        assertEquals("The expected and actual errors do not match, actual errors: " + actual,
                     actual,
                     expected);

        String actualAST = cut.toString().replaceAll("\r*\n", "\n");
        String expectedAST = "package test;\n" +
                             "\n" +
                             "class Test {\n" +
                             "    \n" +
                             "    enum E {\n" +
                             "        /*public static final*/ A /* = new E() */ /*enum*/ ,\n" +
                             "        /*public static final*/ B /* = new E() */ /*enum*/ ,\n" +
                             "        /*public static final*/ C /* = new E() */ /*enum*/ ;\n" +
                             "        \n" +
                             "        void t() {\n" +
                             "        }\n" +
                             "    }\n" +
                             "}";
        assertEquals("The expected and actual AST do not match, actual AST: " + actualAST,
                     actualAST,
                     expectedAST);
    }

    @Test
    void testBrokenEnum5() throws IOException {
        assert tool != null;

        String code = "package test; class Test { enum E { A; void t() {} B; } }";
        StringWriter output = new StringWriter();
        JavacTaskImpl ct = (JavacTaskImpl) tool.getTask(output, fm, null, List.of("-XDrawDiagnostics"),
                null, Arrays.asList(new MyFileObject(code)));
        CompilationUnitTree cut = ct.parse().iterator().next();
        List<String> actual = List.of(output.toString().split("\r?\n"));
        List<String> expected = List.of("Test.java:1:52: compiler.err.enum.constant.not.expected");

        assertEquals("The expected and actual errors do not match, actual errors: " + actual,
                     actual,
                     expected);

        String actualAST = cut.toString().replaceAll("\r*\n", "\n");
        String expectedAST = "package test;\n" +
                             "\n" +
                             "class Test {\n" +
                             "    \n" +
                             "    enum E {\n" +
                             "        /*public static final*/ A /* = new E() */ /*enum*/ ,\n" +
                             "        /*public static final*/ B /* = new E() */ /*enum*/ ;\n" +
                             "        \n" +
                             "        void t() {\n" +
                             "        }\n" +
                             "    }\n" +
                             "}";
        assertEquals("The expected and actual AST do not match, actual AST: " + actualAST,
                     actualAST,
                     expectedAST);
    }

    @Test
    void testCompoundAssignment() throws IOException {
        assert tool != null;

        String code = "package test; class Test { v += v v;}";
        StringWriter output = new StringWriter();
        JavacTaskImpl ct = (JavacTaskImpl) tool.getTask(output, fm, null, List.of("-XDrawDiagnostics"),
                null, Arrays.asList(new MyFileObject(code)));
        CompilationUnitTree cut = ct.parse().iterator().next();
        List<String> actual = List.of(output.toString().split("\r?\n"));
        List<String> expected = List.of("Test.java:1:29: compiler.err.expected: token.identifier");

        assertEquals("The expected and actual errors do not match, actual errors: " + actual,
                     actual,
                     expected);

        String actualAST = cut.toString().replaceAll("\\R", "\n");
        String expectedAST = "package test;\n" +
                             "\n" +
                             "class Test {\n" +
                             "    v <error>;\n" +
                             "    v v;\n" +
                             "}";
        assertEquals("The expected and actual AST do not match, actual AST: " + actualAST,
                     actualAST,
                     expectedAST);
    }

    @Test
    void testStartAndEndPositionForClassesInPermitsClause() throws IOException {
        String code = "package t; sealed class Test permits Sub1, Sub2 {} final class Sub1 extends Test {} final class Sub2 extends Test {}";
        JavacTaskImpl ct = (JavacTaskImpl) tool.getTask(null, fm, null,
                null, null, Arrays.asList(new MyFileObject(code)));
        CompilationUnitTree cut = ct.parse().iterator().next();
        ClassTree clazz = (ClassTree) cut.getTypeDecls().get(0);
        List<? extends Tree> permitsList = clazz.getPermitsClause();
        assertEquals("testStartAndEndPositionForClassesInPermitsClause", 2, permitsList.size());
        Trees t = Trees.instance(ct);
        List<String> expected = List.of("Sub1", "Sub2");
        int i = 0;
        for (Tree permitted: permitsList) {
            int start = (int) t.getSourcePositions().getStartPosition(cut, permitted);
            int end = (int) t.getSourcePositions().getEndPosition(cut, permitted);
            assertEquals("testStartAndEndPositionForClassesInPermitsClause", expected.get(i++), code.substring(start, end));
        }
    }

    @Test //JDK-8237041
    void testDeepNestingNoClose() throws IOException {
        //verify that many nested unclosed classes do not crash javac
        //due to the safety fallback in JavacParser.reportSyntaxError:
        String code = "package t; class Test {\n";
        for (int i = 0; i < 100; i++) {
            code += "class C" + i + " {\n";
        }
        JavacTaskImpl ct = (JavacTaskImpl) tool.getTask(null, fm, null, List.of("-XDdev"),
                null, Arrays.asList(new MyFileObject(code)));
        Result result = ct.doCall();
        assertEquals("Expected a (plain) error, got: " + result, result, Result.ERROR);
    }

    @Test //JDK-8237041
    void testErrorRecoveryClassNotBrace() throws IOException {
        //verify the AST form produced for classes without opening brace
        //(classes without an opening brace do not nest the upcoming content):
        String code = """
                      package t;
                      class Test {
                          String.class,
                          String.class,
                          class A
                          public
                          class B
                      }
                      """;
        JavacTaskImpl ct = (JavacTaskImpl) tool.getTask(null, fm, null, List.of("-XDdev"),
                null, Arrays.asList(new MyFileObject(code)));
        String ast = ct.parse().iterator().next().toString().replaceAll("\\R", "\n");
        String expected = """
                          package t;
                          \n\
                          class Test {
                              String.<error> <error>;
                              \n\
                              class <error> {
                              }
                              \n\
                              class <error> {
                              }
                              \n\
                              class A {
                              }
                              \n\
                              public class B {
                              }
                          }""";
        assertEquals("Unexpected AST, got:\n" + ast, expected, ast);
    }

    @Test //JDK-8253584
    void testElseRecovery() throws IOException {
        //verify the errors and AST form produced for member selects which are
        //missing the selected member name:
        String code = """
                      package t;
                      class Test {
                          void t() {
                              if (true) {
                                  s().
                              } else {
                              }
                          }
                          String s() {
                              return null;
                          }
                      }
                      """;
        StringWriter out = new StringWriter();
        JavacTaskImpl ct = (JavacTaskImpl) tool.getTask(out, fm, null, List.of("-XDrawDiagnostics"),
                null, Arrays.asList(new MyFileObject(code)));
        String ast = ct.parse().iterator().next().toString().replaceAll("\\R", "\n");
        String expected = """
                          package t;
                          \n\
                          class Test {
                              \n\
                              void t() {
                                  if (true) {
                                      (ERROR);
                                  } else {
                                  }
                              }
                              \n\
                              String s() {
                                  return null;
                              }
                          } """;
        assertEquals("Unexpected AST, got:\n" + ast, expected, ast);
        assertEquals("Unexpected errors, got:\n" + out.toString(),
                     out.toString().replaceAll("\\R", "\n"),
                     """
                     Test.java:5:17: compiler.err.expected: token.identifier
                     Test.java:5:16: compiler.err.not.stmt
                     """);
    }

    @Test
    void testAtRecovery() throws IOException {
        //verify the errors and AST form produced for member selects which are
        //missing the selected member name and are followed by an annotation:
        String code = """
                      package t;
                      class Test {
                          int i1 = "".
                          @Deprecated
                          void t1() {
                          }
                          int i2 = String.
                          @Deprecated
                          void t2() {
                          }
                      }
                      """;
        StringWriter out = new StringWriter();
        JavacTaskImpl ct = (JavacTaskImpl) tool.getTask(out, fm, null, List.of("-XDrawDiagnostics"),
                null, Arrays.asList(new MyFileObject(code)));
        String ast = ct.parse().iterator().next().toString().replaceAll("\\R", "\n");
        String expected = """
                          package t;
                          \n\
                          class Test {
                              int i1 = "".<error>;
                              \n\
                              @Deprecated
                              void t1() {
                              }
                              int i2 = String.<error>;
                              \n\
                              @Deprecated
                              void t2() {
                              }
                          } """;
        assertEquals("Unexpected AST, got:\n" + ast, expected, ast);
        assertEquals("Unexpected errors, got:\n" + out.toString(),
                     out.toString().replaceAll("\\R", "\n"),
                     """
                     Test.java:3:17: compiler.err.expected: token.identifier
                     Test.java:7:21: compiler.err.expected: token.identifier
                     """);
    }

    @Test //JDK-8256411
    void testBasedAnonymous() throws IOException {
        String code = """
                      package t;
                      class Test {
                          class I {}
                          static Object I = new Test().new I() {};
                      }
                      """;
        StringWriter out = new StringWriter();
        JavacTaskImpl ct = (JavacTaskImpl) tool.getTask(out, fm, null, null,
                null, Arrays.asList(new MyFileObject(code)));
        CompilationUnitTree cut = ct.parse().iterator().next();
        Trees trees = Trees.instance(ct);
        SourcePositions sp = trees.getSourcePositions();
        ct.analyze();
        List<String> span = new ArrayList<>();
        new TreeScanner<Void, Void>() {
            public Void visitClass(ClassTree ct, Void v) {
                if (ct.getExtendsClause() != null) {
                    int start = (int) sp.getStartPosition(cut,
                                                           ct.getExtendsClause());
                    int end   = (int) sp.getEndPosition(cut,
                                                        ct.getExtendsClause());
                    span.add(code.substring(start, end));
                }
                return super.visitClass(ct, v);
            }
        }.scan(cut, null);
        if (!Objects.equals(span, Arrays.asList("I"))) {
            throw new AssertionError("Unexpected span: " + span);
        }
    }

    @Test //JDK-8259050
    void testBrokenUnicodeEscape() throws IOException {
        String code = "package t;\n" +
                      "class Test {\n" +
                      "    private String s1 = \"\\" + "uaaa\";\n" +
                      "    private String s2 = \\" + "uaaa;\n" +
                      "}\n";
        DiagnosticCollector<JavaFileObject> coll =
                new DiagnosticCollector<>();
        JavacTaskImpl ct = (JavacTaskImpl) tool.getTask(null, fm, coll, null,
                null, Arrays.asList(new MyFileObject(code)));
        CompilationUnitTree cut = ct.parse().iterator().next();
        Trees trees = Trees.instance(ct);
        String ast = cut.toString().replaceAll("\\R", "\n");
        String expected = """
                          package t;

                          class Test {
                              private String s1 = "";
                              private String s2 = (ERROR);
                          } """;
        assertEquals("Unexpected AST, got:\n" + ast, expected, ast);
        List<String> codes = new LinkedList<>();

        for (Diagnostic<? extends JavaFileObject> d : coll.getDiagnostics()) {
            codes.add(d.getCode());
        }

        assertEquals("testBrokenUnicodeEscape: " + codes,
                Arrays.<String>asList("compiler.err.illegal.unicode.esc",
                                      "compiler.err.illegal.unicode.esc"),
                codes);
    }

    @Test //JDK-8259050
    void testUsupportedTextBlock() throws IOException {
        String code = """
                      package t;
                      class Test {
                          private String s = \"""
                                             \""";
                      }""";
        DiagnosticCollector<JavaFileObject> coll =
                new DiagnosticCollector<>();
        JavacTaskImpl ct = (JavacTaskImpl) tool.getTask(null, fm, coll, List.of("--release", "14"),
                null, Arrays.asList(new MyFileObject(code)));
        CompilationUnitTree cut = ct.parse().iterator().next();
        Trees trees = Trees.instance(ct);
        String ast = cut.toString().replaceAll("\\R", "\n");
        String expected = """
                          package t;

                          class Test {
                              private String s = "";
                          } """;
        assertEquals("Unexpected AST, got:\n" + ast, expected, ast);
        List<String> codes = new LinkedList<>();

        for (Diagnostic<? extends JavaFileObject> d : coll.getDiagnostics()) {
            codes.add(d.getCode());
        }

        assertEquals("testUsupportedTextBlock: " + codes,
                Arrays.<String>asList("compiler.err.feature.not.supported.in.source.plural"),
                codes);
    }

    @Test //JDK-8266436
    void testSyntheticConstructorReturnType() throws IOException {
        String code = """
                      package test;
                      public class Test {
                      }
                      """;

        JavacTaskImpl ct = (JavacTaskImpl) tool.getTask(null, fm, null,
                null, null, Arrays.asList(new MyFileObject(code)));
        CompilationUnitTree cut = ct.parse().iterator().next();
        ct.analyze();
        ClassTree clazz = (ClassTree) cut.getTypeDecls().get(0);
        MethodTree constr = (MethodTree) clazz.getMembers().get(0);
        assertEquals("expected null as constructor return type", constr.getReturnType(), null);
    }

    @Test //JDK-8267221
    void testVarArgArrayParameter() throws IOException {
        String code = """
                      package test;
                      public class Test {
                           private void test(int[]... p) {}
                      }
                      """;

        JavacTaskImpl ct = (JavacTaskImpl) tool.getTask(null, fm, null,
                null, null, Arrays.asList(new MyFileObject(code)));
        CompilationUnitTree cut = ct.parse().iterator().next();
        ClassTree clazz = (ClassTree) cut.getTypeDecls().get(0);
        MethodTree constr = (MethodTree) clazz.getMembers().get(0);
        VariableTree param = constr.getParameters().get(0);
        SourcePositions sp = Trees.instance(ct).getSourcePositions();
        int typeStart = (int) sp.getStartPosition(cut, param.getType());
        int typeEnd   = (int) sp.getEndPosition(cut, param.getType());
        assertEquals("correct parameter type span", code.substring(typeStart, typeEnd), "int[]...");
    }

    @Test //JDK-8271928
    void testX() throws IOException {
        String code = """
                      package test;
                          public static void test() {
                              return test;
                          }
                      """;

        JavacTaskImpl ct = (JavacTaskImpl) tool.getTask(null, fm, null,
                null, null, Arrays.asList(new MyFileObject(code)));
        CompilationUnitTree cut = ct.parse().iterator().next();
        SourcePositions sp = Trees.instance(ct).getSourcePositions();
        new TreePathScanner<Void, Void>() {
            @Override
            public Void visitErroneous(ErroneousTree tree, Void p) {
                int pos = (int) sp.getStartPosition(cut, tree);
                if (pos == (-1)) {
                    fail("Invalid source position for an ErroneousTree");
                }
                return scan(tree.getErrorTrees(), p);
            }
        }.scan(cut, null);
    }

    @Test //JDK-8275097
    void testDefaultTagPosition() throws IOException {
        String code = """
                      package t;
                      class Test {
                          private void test1(int i) {
                              switch (i) {
                                  default:
                              }
                          }
                          private void test2(int i) {
                              switch (i) {
                                  case default:
                              }
                          }
                          private int test3(int i) {
                              return switch (i) {
                                  default: yield 0;
                              }
                          }
                          private int test4(int i) {
                              return switch (i) {
                                  case default: yield 0;
                              }
                          }
                          private void test5(int i) {
                              switch (i) {
                                  default -> {}
                              }
                          }
                          private void test6(int i) {
                              switch (i) {
                                  case default -> {}
                              }
                          }
                          private int test5(int i) {
                              return switch (i) {
                                  default -> { yield 0; }
                              }
                          }
                          private int test6(int i) {
                              return switch (i) {
                                  case default -> { yield 0; }
                              }
                          }
                          private int test7(int i) {
                              return switch (i) {
                                  default -> 0;
                              }
                          }
                          private int test8(int i) {
                              return switch (i) {
                                  case default -> 0;
                              }
                          }
                      }
                      """;

        JavacTaskImpl ct = (JavacTaskImpl) tool.getTask(null, fm, null, null,
                null, Arrays.asList(new MyFileObject(code)));
        CompilationUnitTree cut = ct.parse().iterator().next();
        Trees t = Trees.instance(ct);
        SourcePositions sp = t.getSourcePositions();
        new TreeScanner<Void, Void>() {
            @Override
            public Void visitDefaultCaseLabel(DefaultCaseLabelTree tree, Void p) {
                int start = (int) sp.getStartPosition(cut, tree);
                int end   = (int) sp.getEndPosition(cut, tree);
                String defaultName = code.substring(start, end);
                if (!"default".equals(defaultName)) {
                    throw new AssertionError("Incorrect span: " + defaultName);
                }
                return super.visitDefaultCaseLabel(tree, p);
            }

            @Override
            public Void visitCase(CaseTree node, Void p) {
                scan(node.getLabels(), p);
                if (node.getCaseKind() == CaseTree.CaseKind.RULE)
                    scan(node.getBody(), p);
                else
                    scan(node.getStatements(), p);
                return null;
            }
        }.scan(cut, null);
    }

    @Test
    void testStringTemplate1() throws IOException {
        String code = """
                      package test;
                      public class Test {
                           Test(int a) {
                               String s = "prefix \\{a} suffix";
                           }
                      }
                      """;

        JavacTaskImpl ct = (JavacTaskImpl) tool.getTask(null, fm, null,
                null, null, Arrays.asList(new MyFileObject(code)));
        CompilationUnitTree cut = ct.parse().iterator().next();
        ClassTree clazz = (ClassTree) cut.getTypeDecls().get(0);
        MethodTree constr = (MethodTree) clazz.getMembers().get(0);
        VariableTree decl = (VariableTree) constr.getBody().getStatements().get(0);
        SourcePositions sp = Trees.instance(ct).getSourcePositions();
        int initStart = (int) sp.getStartPosition(cut, decl.getInitializer());
        int initEnd   = (int) sp.getEndPosition(cut, decl.getInitializer());
        assertEquals("correct templated String span expected", code.substring(initStart, initEnd), "\"prefix \\{a} suffix\"");
    }

    @Test
    void testStringTemplate2() throws IOException {
        String code = """
                      package test;
                      public class Test {
                           Test(int a) {
                               String s = STR."prefix \\{a} suffix";
                           }
                      }
                      """;

        JavacTaskImpl ct = (JavacTaskImpl) tool.getTask(null, fm, null,
                null, null, Arrays.asList(new MyFileObject(code)));
        CompilationUnitTree cut = ct.parse().iterator().next();
        ClassTree clazz = (ClassTree) cut.getTypeDecls().get(0);
        MethodTree constr = (MethodTree) clazz.getMembers().get(0);
        VariableTree decl = (VariableTree) constr.getBody().getStatements().get(0);
        SourcePositions sp = Trees.instance(ct).getSourcePositions();
        int initStart = (int) sp.getStartPosition(cut, decl.getInitializer());
        int initEnd   = (int) sp.getEndPosition(cut, decl.getInitializer());
        assertEquals("correct templated String span expected", code.substring(initStart, initEnd), "STR.\"prefix \\{a} suffix\"");
    }

    @Test //JDK-8293897
    void testImplicitFinalInTryWithResources() throws IOException {
        String code = """
                      package t;
                      class Test {
                          void test1() {
                              try (AutoCloseable ac = null) {}
                          }
                          void test2() {
                              try (@Ann AutoCloseable withAnnotation = null) {}
                          }
                          void test3() {
                              try (final AutoCloseable withFinal = null) {}
                          }
                          void test4() {
                              try (final @Ann AutoCloseable withAnnotationFinal = null) {}
                          }
                          @interface Ann {}
                      }
                      """;

        JavacTaskImpl ct = (JavacTaskImpl) tool.getTask(null, fm, null, null,
                null, Arrays.asList(new MyFileObject(code)));
        CompilationUnitTree cut = ct.parse().iterator().next();
        Trees t = Trees.instance(ct);
        SourcePositions sp = t.getSourcePositions();
        new TreeScanner<Void, Void>() {
            boolean modifiersHaveFinal;
            boolean modifiersHaveSpan;

            @Override
            public Void visitVariable(VariableTree node, Void p) {
                boolean prevModifiersHaveFinal = modifiersHaveFinal;
                boolean prevModifiersHaveSpan = modifiersHaveSpan;
                try {
                    modifiersHaveFinal = node.getName().toString().contains("Final");
                    modifiersHaveSpan = modifiersHaveFinal ||
                                        node.getName().toString().contains("Annotation");
                    return super.visitVariable(node, p);
                } finally {
                    modifiersHaveFinal = prevModifiersHaveFinal;
                    modifiersHaveSpan = prevModifiersHaveSpan;
                }
            }
            @Override
            public Void visitClass(ClassTree node, Void p) {
                boolean prevModifiersHaveSpan = modifiersHaveSpan;
                try {
                    modifiersHaveSpan = node.getKind() == Kind.ANNOTATION_TYPE;
                    return super.visitClass(node, p);
                } finally {
                    modifiersHaveSpan = prevModifiersHaveSpan;
                }
            }
            @Override
            public Void visitModifiers(ModifiersTree node, Void p) {
                if (modifiersHaveFinal) {
                    if (!node.getFlags().contains(Modifier.FINAL)) {
                        throw new AssertionError("Expected final missing.");
                    }
                } else {
                    if (node.getFlags().contains(Modifier.FINAL)) {
                        throw new AssertionError("Unexpected final modified.");
                    }
                }
                long start = sp.getStartPosition(cut, node);
                long end = sp.getEndPosition(cut, node);
                if (modifiersHaveSpan) {
                    if (start == (-1) || end == (-1)) {
                        throw new AssertionError("Incorrect modifier span: " + start + "-" + end);
                    }
                } else {
                    if (start != (-1) || end != (-1)) {
                        throw new AssertionError("Incorrect modifier span: " + start + "-" + end);
                    }
                }
                return super.visitModifiers(node, p);
            }
        }.scan(cut, null);
    }

<<<<<<< HEAD
    @Test
    void testIncompleteStringTemplate() throws IOException {
        String template = "\"\\{o.toString()}\"";
        String prefix = """
                      package t;
                      class Test {
                          void test(Object o) {
                              String s = STR.""";

        Worker<Void> verifyParseable = task -> {
            try {
                task.parse().iterator().next();
                return null;
            } catch (IOException ex) {
                throw new AssertionError(ex);
            }
        };
        JavacTaskPool pool = new JavacTaskPool(1);
        DiagnosticListener<JavaFileObject> dl = d -> {};
        List<String> options = List.of("--enable-preview",
                                       "-source", System.getProperty("java.specification.version"));
        for (int i = 0; i < template.length(); i++) {
            pool.getTask(null, fm, dl, options,
                    null, Arrays.asList(new MyFileObject(prefix + template.substring(0, i))),
                    verifyParseable
            );
        }
        for (int i = 0; i < template.length() - 1; i++) {
            pool.getTask(null, fm, dl, options,
                    null, Arrays.asList(new MyFileObject(prefix + template.substring(0, i) + "\"")),
                    verifyParseable);
        }
        String incomplete = prefix + "\"\\{o.";
        pool.getTask(null, fm, dl, options,
                null, Arrays.asList(new MyFileObject(incomplete)), task -> {
            try {
                CompilationUnitTree cut = task.parse().iterator().next();
                String result = cut.toString().replaceAll("\\R", "\n");
                assertEquals("incorrect AST",
                             result,
                             """
                             package t;

                             class Test {
                                 \n\
                                 void test(Object o) {
                                     String s = [STR]"\\{}"(o.<error>);
                                 }
                             }""");
                return null;
            } catch (IOException ex) {
                throw new AssertionError(ex);

=======
    @Test //JDK-8295401
    void testModuleInfoProvidesRecovery() throws IOException {
        String code = """
                      module m {
                          $DIRECTIVE
                      }
                      """;
        record Test(String directive, int prefix, Kind expectedKind) {}
        Test[] tests = new Test[] {
            new Test("uses api.api.API;", 4, Kind.USES),
            new Test("opens api.api to other.module;", 5, Kind.OPENS),
            new Test("exports api.api to other.module;", 7, Kind.EXPORTS),
            new Test("provides java.util.spi.ToolProvider with impl.ToolProvider;", 8, Kind.PROVIDES),
        };
        JavacTaskPool pool = new JavacTaskPool(1);
        for (Test test : tests) {
            String directive = test.directive();
            for (int i = test.prefix(); i < directive.length(); i++) {
                String replaced = code.replace("$DIRECTIVE", directive.substring(0, i));
                pool.getTask(null, null, d -> {}, List.of(), null, List.of(new MyFileObject(replaced)), task -> {
                    try {
                        CompilationUnitTree cut = task.parse().iterator().next();
                        new TreePathScanner<Void, Void>() {
                            @Override
                            public Void visitModule(ModuleTree node, Void p) {
                                assertEquals("Unexpected directives size: " + node.getDirectives().size(),
                                             node.getDirectives().size(),
                                             1);
                                assertEquals("Unexpected directive: " + node.getDirectives().get(0).getKind(),
                                             node.getDirectives().get(0).getKind(),
                                             test.expectedKind);
                                return super.visitModule(node, p);
                            }
                        }.scan(cut, null);
                        return null;
                    } catch (IOException ex) {
                        throw new IllegalStateException(ex);
                    }
                });
            }
        }
        String extendedCode = """
                              module m {
                                  provides ;
                                  provides java.;
                                  provides java.util.spi.ToolProvider with ;
                                  provides java.util.spi.ToolProvider with impl.;
                              """;
        pool.getTask(null, null, d -> {}, List.of(), null, List.of(new MyFileObject("module-info", extendedCode)), task -> {
            try {
                CompilationUnitTree cut = task.parse().iterator().next();
                task.analyze();
                new TreePathScanner<Void, Void>() {
                    @Override
                    public Void visitModule(ModuleTree node, Void p) {
                        assertEquals("Unexpected directives size: " + node.getDirectives().size(),
                                     node.getDirectives().size(),
                                     4);
                        return super.visitModule(node, p);
                    }
                }.scan(cut, null);
                return null;
            } catch (IOException ex) {
                throw new IllegalStateException(ex);
>>>>>>> 6065696e
            }
        });
    }

    void run(String[] args) throws Exception {
        int passed = 0, failed = 0;
        final Pattern p = (args != null && args.length > 0)
                ? Pattern.compile(args[0])
                : null;
        for (Method m : this.getClass().getDeclaredMethods()) {
            boolean selected = (p == null)
                    ? m.isAnnotationPresent(Test.class)
                    : p.matcher(m.getName()).matches();
            if (selected) {
                try {
                    m.invoke(this, (Object[]) null);
                    System.out.println(m.getName() + ": OK");
                    passed++;
                } catch (Throwable ex) {
                    System.out.printf("Test %s failed: %s %n", m, ex.getCause());
                    failed++;
                }
            }
        }
        System.out.printf("Passed: %d, Failed %d%n", passed, failed);
        if (failed > 0) {
            throw new RuntimeException("Tests failed: " + failed);
        }
        if (passed == 0 && failed == 0) {
            throw new AssertionError("No test(s) selected: passed = " +
                    passed + ", failed = " + failed + " ??????????");
        }
    }
}

abstract class TestCase {

    void assertEquals(String message, int i, int pos) {
        if (i != pos) {
            fail(message);
        }
    }

    void assertFalse(String message, boolean bvalue) {
        if (bvalue == true) {
            fail(message);
        }
    }

    void assertTrue(String message, boolean bvalue) {
        if (bvalue == false) {
            fail(message);
        }
    }

    void assertEquals(String message, int i, long l) {
        if (i != l) {
            fail(message + ":" + i + ":" + l);
        }
    }

    void assertEquals(String message, Object o1, Object o2) {
        if (!Objects.equals(o1, o2)) {
            fail(message);
        }
    }

    void assertNotNull(Object o) {
        if (o == null) {
            fail();
        }
    }

    void fail() {
        fail("test failed");
    }

    void fail(String message) {
        throw new RuntimeException(message);
    }

    /**
     * Indicates that the annotated method is a test method.
     */
    @Retention(RetentionPolicy.RUNTIME)
    @Target(ElementType.METHOD)
    public @interface Test {}
}<|MERGE_RESOLUTION|>--- conflicted
+++ resolved
@@ -87,10 +87,7 @@
 import com.sun.source.tree.ModuleTree;
 import com.sun.source.util.TreePathScanner;
 import com.sun.tools.javac.api.JavacTaskPool;
-<<<<<<< HEAD
 import com.sun.tools.javac.api.JavacTaskPool.Worker;
-=======
->>>>>>> 6065696e
 import java.util.Objects;
 
 public class JavacParserTest extends TestCase {
@@ -2045,7 +2042,6 @@
         }.scan(cut, null);
     }
 
-<<<<<<< HEAD
     @Test
     void testIncompleteStringTemplate() throws IOException {
         String template = "\"\\{o.toString()}\"";
@@ -2098,8 +2094,10 @@
                 return null;
             } catch (IOException ex) {
                 throw new AssertionError(ex);
-
-=======
+            }
+        });
+    }
+
     @Test //JDK-8295401
     void testModuleInfoProvidesRecovery() throws IOException {
         String code = """
@@ -2164,7 +2162,6 @@
                 return null;
             } catch (IOException ex) {
                 throw new IllegalStateException(ex);
->>>>>>> 6065696e
             }
         });
     }
