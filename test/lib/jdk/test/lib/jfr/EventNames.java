/*
 * Copyright (c) 2015, 2025, Oracle and/or its affiliates. All rights reserved.
 * DO NOT ALTER OR REMOVE COPYRIGHT NOTICES OR THIS FILE HEADER.
 *
 * This code is free software; you can redistribute it and/or modify it
 * under the terms of the GNU General Public License version 2 only, as
 * published by the Free Software Foundation.
 *
 * This code is distributed in the hope that it will be useful, but WITHOUT
 * ANY WARRANTY; without even the implied warranty of MERCHANTABILITY or
 * FITNESS FOR A PARTICULAR PURPOSE.  See the GNU General Public License
 * version 2 for more details (a copy is included in the LICENSE file that
 * accompanied this code).
 *
 * You should have received a copy of the GNU General Public License version
 * 2 along with this work; if not, write to the Free Software Foundation,
 * Inc., 51 Franklin St, Fifth Floor, Boston, MA 02110-1301 USA.
 *
 * Please contact Oracle, 500 Oracle Parkway, Redwood Shores, CA 94065 USA
 * or visit www.oracle.com if you need additional information or have any
 * questions.
 */
package jdk.test.lib.jfr;

import jdk.jfr.EventType;

/**
 * Contains id for events that are shipped with the JDK.
 *
 */
public class EventNames {

    public static final String PREFIX = "jdk.";
    private static final String GC_CATEGORY = "GC";

    // JVM Configuration
    public static final String JVMInformation = PREFIX + "JVMInformation";
    public static final String InitialSystemProperty = PREFIX + "InitialSystemProperty";
    public static final String IntFlag = PREFIX + "IntFlag";
    public static final String UnsignedIntFlag = PREFIX + "UnsignedIntFlag";
    public static final String LongFlag = PREFIX + "LongFlag";
    public static final String UnsignedLongFlag = PREFIX + "UnsignedLongFlag";
    public static final String DoubleFlag = PREFIX + "DoubleFlag";
    public static final String BooleanFlag = PREFIX + "BooleanFlag";
    public static final String StringFlag = PREFIX + "StringFlag";
    public static final String IntFlagChanged = PREFIX + "IntFlagChanged";
    public static final String UnsignedIntFlagChanged = PREFIX + "UnsignedIntFlagChanged";
    public static final String LongFlagChanged = PREFIX + "LongFlagChanged";
    public static final String UnsignedLongFlagChanged = PREFIX + "UnsignedLongFlagChanged";
    public static final String DoubleFlagChanged = PREFIX + "DoubleFlagChanged";
    public static final String BooleanFlagChanged = PREFIX + "BooleanFlagChanged";
    public static final String StringFlagChanged = PREFIX + "StringFlagChanged";

    // Runtime
    public static final String ThreadStart = PREFIX + "ThreadStart";
    public static final String ThreadEnd = PREFIX + "ThreadEnd";
    public static final String ThreadSleep = PREFIX + "ThreadSleep";
    public static final String ThreadPark = PREFIX + "ThreadPark";
    public static final String JavaMonitorEnter = PREFIX + "JavaMonitorEnter";
    public static final String JavaMonitorWait = PREFIX + "JavaMonitorWait";
    public static final String JavaMonitorNotify = PREFIX + "JavaMonitorNotify";
    public static final String JavaMonitorInflate = PREFIX + "JavaMonitorInflate";
    public static final String JavaMonitorDeflate = PREFIX + "JavaMonitorDeflate";
    public static final String JavaMonitorStatistics = PREFIX + "JavaMonitorStatistics";
    public static final String SyncOnValueBasedClass = PREFIX + "SyncOnValueBasedClass";
    public static final String ClassLoad = PREFIX + "ClassLoad";
    public static final String ClassDefine = PREFIX + "ClassDefine";
    public static final String ClassUnload = PREFIX + "ClassUnload";
    public static final String SafepointBegin = PREFIX + "SafepointBegin";
    public static final String SafepointStateSynchronization = PREFIX + "SafepointStateSynchronization";
    public static final String SafepointEnd = PREFIX + "SafepointEnd";
    public static final String ExecuteVMOperation = PREFIX + "ExecuteVMOperation";
    public static final String Shutdown = PREFIX + "Shutdown";
    public static final String JavaThreadStatistics = PREFIX + "JavaThreadStatistics";
    public static final String ClassLoadingStatistics = PREFIX + "ClassLoadingStatistics";
    public static final String ClassLoaderStatistics = PREFIX + "ClassLoaderStatistics";
    public static final String ThreadAllocationStatistics = PREFIX + "ThreadAllocationStatistics";
    public static final String ExecutionSample = PREFIX + "ExecutionSample";
    public static final String NativeMethodSample = PREFIX + "NativeMethodSample";
    public static final String ThreadDump = PREFIX + "ThreadDump";
    public static final String OldObjectSample = PREFIX + "OldObjectSample";
    public static final String SymbolTableStatistics = PREFIX + "SymbolTableStatistics";
    public static final String StringTableStatistics = PREFIX + "StringTableStatistics";
    public static final String RedefineClasses = PREFIX + "RedefineClasses";
    public static final String RetransformClasses = PREFIX + "RetransformClasses";
    public static final String ClassRedefinition = PREFIX + "ClassRedefinition";
    public static final String FinalizerStatistics = PREFIX + "FinalizerStatistics";
    public static final String NativeMemoryUsage = PREFIX + "NativeMemoryUsage";
    public static final String NativeMemoryUsageTotal = PREFIX + "NativeMemoryUsageTotal";
    public static final String JavaAgent = PREFIX + "JavaAgent";
    public static final String NativeAgent = PREFIX + "NativeAgent";
    public static final String DeprecatedInvocation = PREFIX + "DeprecatedInvocation";
<<<<<<< HEAD
    public static final String MethodTiming = PREFIX + "MethodTiming";
    public static final String MethodTrace = PREFIX + "MethodTrace";
=======
    public static final String SafepointLatency = PREFIX + "SafepointLatency";
>>>>>>> bbceab07

    // This event is hard to test
    public static final String ReservedStackActivation = PREFIX + "ReservedStackActivation";

    // GC
    public static final String GCHeapMemoryUsage = PREFIX + "GCHeapMemoryUsage";
    public static final String GCHeapMemoryPoolUsage = PREFIX + "GCHeapMemoryPoolUsage";
    public static final String GCHeapSummary = PREFIX + "GCHeapSummary";
    public static final String MetaspaceSummary = PREFIX + "MetaspaceSummary";
    public static final String MetaspaceGCThreshold = PREFIX + "MetaspaceGCThreshold";
    public static final String MetaspaceAllocationFailure = PREFIX + "MetaspaceAllocationFailure";
    public static final String MetaspaceOOM = PREFIX + "MetaspaceOOM";
    public static final String MetaspaceChunkFreeListSummary = PREFIX + "MetaspaceChunkFreeListSummary";
    public static final String PSHeapSummary = PREFIX + "PSHeapSummary";
    public static final String G1HeapSummary = PREFIX + "G1HeapSummary";
    public static final String G1HeapRegionInformation = PREFIX + "G1HeapRegionInformation";
    public static final String G1HeapRegionTypeChange = PREFIX + "G1HeapRegionTypeChange";
    public static final String ShenandoahHeapRegionInformation = PREFIX + "ShenandoahHeapRegionInformation";
    public static final String ShenandoahHeapRegionStateChange = PREFIX + "ShenandoahHeapRegionStateChange";
    public static final String ShenandoahEvacuationInformation = PREFIX + "ShenandoahEvacuationInformation";
    public static final String TenuringDistribution = PREFIX + "TenuringDistribution";
    public static final String GarbageCollection = PREFIX + "GarbageCollection";
    public static final String ParallelOldGarbageCollection = PREFIX + "ParallelOldGarbageCollection";
    public static final String ParallelOldCollection = ParallelOldGarbageCollection;
    public static final String YoungGarbageCollection = PREFIX + "YoungGarbageCollection";
    public static final String OldGarbageCollection = PREFIX + "OldGarbageCollection";
    public static final String G1GarbageCollection = PREFIX + "G1GarbageCollection";
    public static final String G1MMU = PREFIX + "G1MMU";
    public static final String EvacuationInformation = PREFIX + "EvacuationInformation";
    public static final String GCReferenceStatistics = PREFIX + "GCReferenceStatistics";
    public static final String ObjectCountAfterGC = PREFIX + "ObjectCountAfterGC";
    public static final String PromoteObjectInNewPLAB = PREFIX + "PromoteObjectInNewPLAB";
    public static final String PromoteObjectOutsidePLAB = PREFIX + "PromoteObjectOutsidePLAB";
    public static final String PromotionFailed = PREFIX + "PromotionFailed";
    public static final String EvacuationFailed = PREFIX + "EvacuationFailed";
    public static final String ConcurrentModeFailure = PREFIX + "ConcurrentModeFailure";
    public static final String GCPhasePause = PREFIX + "GCPhasePause";
    public static final String GCPhasePauseLevel1 = PREFIX + "GCPhasePauseLevel1";
    public static final String GCPhasePauseLevel2 = PREFIX + "GCPhasePauseLevel2";
    public static final String GCPhasePauseLevel3 = PREFIX + "GCPhasePauseLevel3";
    public static final String GCPhasePauseLevel4 = PREFIX + "GCPhasePauseLevel4";
    public static final String ObjectCount = PREFIX + "ObjectCount";
    public static final String GCConfiguration = PREFIX + "GCConfiguration";
    public static final String GCSurvivorConfiguration = PREFIX + "GCSurvivorConfiguration";
    public static final String GCTLABConfiguration = PREFIX + "GCTLABConfiguration";
    public static final String GCHeapConfiguration = PREFIX + "GCHeapConfiguration";
    public static final String YoungGenerationConfiguration = PREFIX + "YoungGenerationConfiguration";
    public static final String G1AdaptiveIHOP = PREFIX + "G1AdaptiveIHOP";
    public static final String G1EvacuationYoungStatistics = PREFIX + "G1EvacuationYoungStatistics";
    public static final String G1EvacuationOldStatistics = PREFIX + "G1EvacuationOldStatistics";
    public static final String G1BasicIHOP = PREFIX + "G1BasicIHOP";
    public static final String AllocationRequiringGC = PREFIX + "AllocationRequiringGC";
    public static final String GCPhaseParallel = PREFIX + "GCPhaseParallel";
    public static final String GCPhaseConcurrent = PREFIX + "GCPhaseConcurrent";
    public static final String GCPhaseConcurrentLevel1 = PREFIX + "GCPhaseConcurrentLevel1";
    public static final String GCPhaseConcurrentLevel2 = PREFIX + "GCPhaseConcurrentLevel2";
    public static final String ZYoungGarbageCollection = PREFIX + "ZYoungGarbageCollection";
    public static final String ZOldGarbageCollection = PREFIX + "ZOldGarbageCollection";
    public static final String ZAllocationStall = PREFIX + "ZAllocationStall";
    public static final String ZPageAllocation = PREFIX + "ZPageAllocation";
    public static final String ZRelocationSet = PREFIX + "ZRelocationSet";
    public static final String ZRelocationSetGroup = PREFIX + "ZRelocationSetGroup";
    public static final String ZUncommit = PREFIX + "ZUncommit";
    public static final String SystemGC = PREFIX + "SystemGC";
    public static final String GCCPUTime = PREFIX + "GCCPUTime";

    // Compiler
    public static final String Compilation = PREFIX + "Compilation";
    public static final String CompilerPhase = PREFIX + "CompilerPhase";
    public static final String CompilationFailure = PREFIX + "CompilationFailure";
    public static final String CompilerInlining = PREFIX + "CompilerInlining";
    public static final String CompilerQueueUtilization = PREFIX + "CompilerQueueUtilization";
    public static final String CompilerStatistics = PREFIX + "CompilerStatistics";
    public static final String CompilerConfiguration = PREFIX + "CompilerConfiguration";
    public static final String CodeCacheStatistics = PREFIX + "CodeCacheStatistics";
    public static final String CodeCacheConfiguration = PREFIX + "CodeCacheConfiguration";
    public static final String CodeCacheFull = PREFIX + "CodeCacheFull";
    public static final String ObjectAllocationInNewTLAB = PREFIX + "ObjectAllocationInNewTLAB";
    public static final String ObjectAllocationOutsideTLAB = PREFIX + "ObjectAllocationOutsideTLAB";
    public static final String ObjectAllocationSample = PREFIX + "ObjectAllocationSample";
    public static final String Deoptimization = PREFIX + "Deoptimization";
    public static final String JITRestart = PREFIX + "JITRestart";

    // OS
    public static final String OSInformation = PREFIX + "OSInformation";
    public static final String VirtualizationInformation = PREFIX + "VirtualizationInformation";
    public static final String CPUInformation = PREFIX + "CPUInformation";
    public static final String CPULoad = PREFIX + "CPULoad";
    public static final String ThreadCPULoad = PREFIX + "ThreadCPULoad";
    public static final String SystemProcess = PREFIX + "SystemProcess";
    public static final String ThreadContextSwitchRate = PREFIX + "ThreadContextSwitchRate";
    public static final String InitialEnvironmentVariable = PREFIX + "InitialEnvironmentVariable";
    public static final String NativeLibrary = PREFIX + "NativeLibrary";
    public static final String NativeLibraryLoad = PREFIX + "NativeLibraryLoad";
    public static final String NativeLibraryUnload = PREFIX + "NativeLibraryUnload";
    public static final String PhysicalMemory = PREFIX + "PhysicalMemory";
    public static final String SwapSpace = PREFIX + "SwapSpace";
    public static final String NetworkUtilization = PREFIX + "NetworkUtilization";
    public static final String ProcessStart = PREFIX + "ProcessStart";
    public static final String ResidentSetSize = PREFIX + "ResidentSetSize";

    // JDK
    public static final String FileForce  = PREFIX + "FileForce";
    public static final String FileRead = PREFIX + "FileRead";
    public static final String FileWrite = PREFIX + "FileWrite";
    public static final String SocketRead = PREFIX + "SocketRead";
    public static final String SocketWrite = PREFIX + "SocketWrite";
    public static final String ExceptionStatistics = PREFIX + "ExceptionStatistics";
    public static final String JavaExceptionThrow = PREFIX + "JavaExceptionThrow";
    public static final String JavaErrorThrow = PREFIX + "JavaErrorThrow";
    public static final String ModuleRequire = PREFIX + "ModuleRequire";
    public static final String ModuleExport = PREFIX + "ModuleExport";
    public static final String TLSHandshake = PREFIX + "TLSHandshake";
    public static final String X509Certificate = PREFIX + "X509Certificate";
    public static final String X509Validation = PREFIX + "X509Validation";
    public static final String InitialSecurityProperty = PREFIX + "InitialSecurityProperty";
    public static final String SecurityProperty = PREFIX + "SecurityPropertyModification";
    public static final String SecurityProviderService = PREFIX + "SecurityProviderService";
    public static final String DirectBufferStatistics = PREFIX + "DirectBufferStatistics";
    public static final String Deserialization = PREFIX + "Deserialization";
    public static final String SerializationMisdeclaration = PREFIX + "SerializationMisdeclaration";
    public static final String VirtualThreadStart = PREFIX + "VirtualThreadStart";
    public static final String VirtualThreadEnd = PREFIX + "VirtualThreadEnd";
    public static final String VirtualThreadPinned = PREFIX + "VirtualThreadPinned";
    public static final String VirtualThreadSubmitFailed = PREFIX + "VirtualThreadSubmitFailed";

    // Containers
    public static final String ContainerConfiguration = PREFIX + "ContainerConfiguration";
    public static final String ContainerCPUUsage = PREFIX + "ContainerCPUUsage";
    public static final String ContainerCPUThrottling = PREFIX + "ContainerCPUThrottling";
    public static final String ContainerMemoryUsage = PREFIX + "ContainerMemoryUsage";
    public static final String ContainerIOUsage = PREFIX + "ContainerIOUsage";

    // Flight Recorder
    public static final String DumpReason = PREFIX + "DumpReason";
    public static final String DataLoss = PREFIX + "DataLoss";
    public static final String CPUTimeStampCounter = PREFIX + "CPUTimeStampCounter";
    public static final String ActiveRecording = PREFIX + "ActiveRecording";
    public static final String ActiveSetting = PREFIX + "ActiveSetting";
    public static final String Flush = PREFIX + "Flush";

    // Diagnostics
    public static final String HeapDump = PREFIX + "HeapDump";

    public static boolean isGcEvent(EventType et) {
        return et.getCategoryNames().contains(GC_CATEGORY);
    }

}<|MERGE_RESOLUTION|>--- conflicted
+++ resolved
@@ -90,12 +90,9 @@
     public static final String JavaAgent = PREFIX + "JavaAgent";
     public static final String NativeAgent = PREFIX + "NativeAgent";
     public static final String DeprecatedInvocation = PREFIX + "DeprecatedInvocation";
-<<<<<<< HEAD
+    public static final String SafepointLatency = PREFIX + "SafepointLatency";
     public static final String MethodTiming = PREFIX + "MethodTiming";
     public static final String MethodTrace = PREFIX + "MethodTrace";
-=======
-    public static final String SafepointLatency = PREFIX + "SafepointLatency";
->>>>>>> bbceab07
 
     // This event is hard to test
     public static final String ReservedStackActivation = PREFIX + "ReservedStackActivation";
