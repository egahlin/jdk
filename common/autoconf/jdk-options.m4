--- conflicted
+++ resolved
@@ -436,38 +436,6 @@
 
   ###############################################################################
   #
-<<<<<<< HEAD
-  # Enable or disable the elliptic curve crypto implementation
-  #
-  AC_DEFUN_ONCE([JDKOPT_DETECT_INTREE_EC],
-  [
-    AC_MSG_CHECKING([if elliptic curve crypto implementation is present])
-
-    if test -d "${SRC_ROOT}/jdk/src/jdk.crypto.ec/share/native/libsunec/impl"; then
-      ENABLE_INTREE_EC=yes
-      AC_MSG_RESULT([yes])
-    else
-      ENABLE_INTREE_EC=no
-      AC_MSG_RESULT([no])
-    fi
-
-    AC_SUBST(ENABLE_INTREE_EC)
-  ])
-=======
-  # --enable-rmiconnector-iiop
-  #
-  AC_ARG_ENABLE(rmiconnector-iiop, [AS_HELP_STRING([--enable-rmiconnector-iiop],
-      [enable the JMX RMIConnector iiop transport  @<:@disabled@:>@])])
-  if test "x$enable_rmiconnector_iiop" = "xyes"; then
-    RMICONNECTOR_IIOP=true
-  else
-    RMICONNECTOR_IIOP=false
-  fi
-  AC_SUBST(RMICONNECTOR_IIOP)
->>>>>>> 4cc8a110
-
-  ###############################################################################
-  #
   # Compress jars
   #
   COMPRESS_JARS=false
