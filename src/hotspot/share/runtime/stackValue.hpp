/*
 * Copyright (c) 1997, 2022, Oracle and/or its affiliates. All rights reserved.
 * DO NOT ALTER OR REMOVE COPYRIGHT NOTICES OR THIS FILE HEADER.
 *
 * This code is free software; you can redistribute it and/or modify it
 * under the terms of the GNU General Public License version 2 only, as
 * published by the Free Software Foundation.
 *
 * This code is distributed in the hope that it will be useful, but WITHOUT
 * ANY WARRANTY; without even the implied warranty of MERCHANTABILITY or
 * FITNESS FOR A PARTICULAR PURPOSE.  See the GNU General Public License
 * version 2 for more details (a copy is included in the LICENSE file that
 * accompanied this code).
 *
 * You should have received a copy of the GNU General Public License version
 * 2 along with this work; if not, write to the Free Software Foundation,
 * Inc., 51 Franklin St, Fifth Floor, Boston, MA 02110-1301 USA.
 *
 * Please contact Oracle, 500 Oracle Parkway, Redwood Shores, CA 94065 USA
 * or visit www.oracle.com if you need additional information or have any
 * questions.
 *
 */

#ifndef SHARE_RUNTIME_STACKVALUE_HPP
#define SHARE_RUNTIME_STACKVALUE_HPP

#include "code/location.hpp"
#include "runtime/handles.hpp"

<<<<<<< HEAD
=======
class BasicLock;
class frame;
>>>>>>> ec53fba0
class RegisterMap;
class ScopeValue;

class StackValue : public ResourceObj {
 private:
  BasicType _type;
  intptr_t  _integer_value; // Blank java stack slot value
  Handle    _handle_value;  // Java stack slot value interpreted as a Handle
 public:

  StackValue(intptr_t value) {
    _type              = T_INT;
    _integer_value     = value;
  }

  StackValue(Handle value, intptr_t scalar_replaced = 0) {
    _type                = T_OBJECT;
    _integer_value       = scalar_replaced;
    _handle_value        = value;
    assert(_integer_value == 0 ||  _handle_value.is_null(), "not null object should not be marked as scalar replaced");
  }

  StackValue() {
    _type           = T_CONFLICT;
    _integer_value  = 0;
  }

  // Only used during deopt- preserve object type.
  StackValue(intptr_t o, BasicType t) {
    assert(t == T_OBJECT, "should not be used");
    _type          = t;
    _integer_value = o;
  }

  Handle get_obj() const {
    assert(type() == T_OBJECT, "type check");
    return _handle_value;
  }

  bool obj_is_scalar_replaced() const {
    assert(type() == T_OBJECT, "type check");
    return _integer_value != 0;
  }

  void set_obj(Handle value) {
    assert(type() == T_OBJECT, "type check");
    _handle_value = value;
  }

  intptr_t get_int() const {
    assert(type() == T_INT, "type check");
    return _integer_value;
  }

  // For special case in deopt.
  intptr_t get_int(BasicType t) const {
    assert(t == T_OBJECT && type() == T_OBJECT, "type check");
    return _integer_value;
  }

  void set_int(intptr_t value) {
    assert(type() == T_INT, "type check");
    _integer_value = value;
  }

  BasicType type() const { return  _type; }

  bool equal(StackValue *value) {
    if (_type != value->_type) return false;
    if (_type == T_OBJECT)
      return (_handle_value == value->_handle_value);
    else {
      assert(_type == T_INT, "sanity check");
      // [phh] compare only low addressed portions of intptr_t slots
      return (*(int *)&_integer_value == *(int *)&value->_integer_value);
    }
  }

  template<typename RegisterMapT>
  static StackValue* create_stack_value(const frame* fr, const RegisterMapT* reg_map, ScopeValue* sv);

  template<typename RegisterMapT>
  static address stack_value_address(const frame* fr, const RegisterMapT* reg_map, ScopeValue* sv);

#ifndef PRODUCT
 public:
  // Printing
  void print_on(outputStream* st) const;
#endif

 private:
   template<typename RegisterMapT>
   static StackValue* create_stack_value(ScopeValue* sv, address value_addr, const RegisterMapT* reg_map);
};

#endif // SHARE_RUNTIME_STACKVALUE_HPP<|MERGE_RESOLUTION|>--- conflicted
+++ resolved
@@ -28,11 +28,7 @@
 #include "code/location.hpp"
 #include "runtime/handles.hpp"
 
-<<<<<<< HEAD
-=======
-class BasicLock;
 class frame;
->>>>>>> ec53fba0
 class RegisterMap;
 class ScopeValue;
 
