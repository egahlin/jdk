--- conflicted
+++ resolved
@@ -206,7 +206,6 @@
       <setting name="period" control="method-sampling-native-interval">20 ms</setting>
     </event>
 
-<<<<<<< HEAD
     <event name="jdk.MethodTrace">
       <setting name="enabled">true</setting>
       <setting name="filter" control="method-trace"></setting>
@@ -218,13 +217,13 @@
       <setting name="enabled">true</setting>
       <setting name="filter" control="method-timing"></setting>
       <setting name="period">endChunk</setting>
-=======
+    </event>
+
     <event name="jdk.SafepointLatency">
       <setting name="enabled">false</setting>
       <setting name="stackTrace">true</setting>
       <setting name="threshold">0 ms</setting>
       <setting name="throttle">off</setting>
->>>>>>> bbceab07
     </event>
 
     <event name="jdk.SafepointBegin">
